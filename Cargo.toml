[workspace]
members = ["crates/*"]

[workspace.dependencies]
anyhow = "1.0.69"
cargo_metadata = "0.15.3"
cargo = "0.68.0"
chrono = { version = "0.4.23", default-features = false }
clap = "4.1.8"
clap_complete = "4.1.4"
conventional_commit_parser = "0.9.4"
crates-index = "0.19.6"
dirs = "4.0.0"
dunce = "1.0.3"
expect-test = "1.4.1"
fake = "2.5.0"
fs_extra = "1.3.0"
git-cliff = { version = "1.1.2", default_features = false }
git-cliff-core = "1.1.2"
git-url-parse = "0.4.4"
once_cell = "1.17.1"
parse-changelog = { version = "0.5.3", default-features = false }
regex = "1.7.1"
reqwest = "0.11.14"
reqwest-middleware = "0.2.0"
reqwest-retry = "0.2.1"
secrecy = "0.8.0"
semver = "1.0.16"
serde = "1.0.152"
<<<<<<< HEAD
serde_json = "1.0.93"
serde_yaml = "0.9.19"
=======
serde_json = "1.0.94"
>>>>>>> 2b003d98
strip-ansi-escapes = "0.1.1"
tempfile = "3.4.0"
tokio = "1.26.0"
toml = { version = "0.7.2" }
toml_edit = { version = "0.19.4" }
tracing = "0.1.37"
tracing-log = "0.1.3"
tracing-subscriber = "0.3.16"
url = { version = "2.3.1", default-features = false }
walkdir = "2.3.2"
wiremock = "0.5.17"<|MERGE_RESOLUTION|>--- conflicted
+++ resolved
@@ -27,12 +27,8 @@
 secrecy = "0.8.0"
 semver = "1.0.16"
 serde = "1.0.152"
-<<<<<<< HEAD
-serde_json = "1.0.93"
+serde_json = "1.0.94"
 serde_yaml = "0.9.19"
-=======
-serde_json = "1.0.94"
->>>>>>> 2b003d98
 strip-ansi-escapes = "0.1.1"
 tempfile = "3.4.0"
 tokio = "1.26.0"

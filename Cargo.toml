[workspace]
members = ["crates/*"]

[workspace.dependencies]
anyhow = "1.0.68"
cargo_metadata = "0.15.2"
cargo-clone-core = "0.1.0"
chrono = { version = "0.4.23", default-features = false }
<<<<<<< HEAD
clap = "4.1.1"
clap_complete = "4.0.7"
=======
clap = "4.0.32"
clap_complete = "4.1.0"
>>>>>>> 9032c231
conventional_commit_parser = "0.9.4"
crates-index = "0.18.11"
dirs = "4.0.0"
dunce = "1.0.3"
expect-test = "1.4.0"
fake = "2.5.0"
fs_extra = "1.2.0"
git-cliff = { version = "0.8.1", default_features = false }
git-cliff-core = "0.8.1"
git-url-parse = "0.4.4"
octocrab = "0.18.1"
once_cell = "1.17.0"
parse-changelog = { version = "0.5.3", default-features = false }
reqwest = "0.11.13"
secrecy = "0.8.0"
semver = "1.0.16"
serde = "1.0.152"
serde_json = "1.0.91"
tempfile = "3.3.0"
tokio = "1.24.1"
toml_edit = { version = "0.17.1", features = ["easy", "perf"] }
tracing = "0.1.37"
tracing-log = "0.1.3"
tracing-subscriber = "0.3.16"
url = "2.3.0"
walkdir = "2.3.2"
wiremock = "0.5.17"<|MERGE_RESOLUTION|>--- conflicted
+++ resolved
@@ -6,13 +6,8 @@
 cargo_metadata = "0.15.2"
 cargo-clone-core = "0.1.0"
 chrono = { version = "0.4.23", default-features = false }
-<<<<<<< HEAD
 clap = "4.1.1"
-clap_complete = "4.0.7"
-=======
-clap = "4.0.32"
 clap_complete = "4.1.0"
->>>>>>> 9032c231
 conventional_commit_parser = "0.9.4"
 crates-index = "0.18.11"
 dirs = "4.0.0"

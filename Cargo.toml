--- conflicted
+++ resolved
@@ -8,13 +8,8 @@
 cargo-edit = { version = "0.11.6", default-features = false }
 chrono = { version = "0.4.22", default-features = false }
 claim = "0.5.0"
-<<<<<<< HEAD
-clap = "4.0.26"
+clap = "4.0.29"
 clap_complete = "4.0.6"
-=======
-clap = "4.0.29"
-clap_complete = "4.0.5"
->>>>>>> a3ded3f2
 conventional_commit_parser = "0.9.4"
 crates-index = "0.18.11"
 dirs = "4.0.0"

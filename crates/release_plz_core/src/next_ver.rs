use crate::{
    changelog_parser::{self, ChangelogRelease},
    copy_dir::copy_dir,
    diff::Diff,
    lock_compare,
    package_compare::are_packages_equal,
    package_path::{manifest_dir, PackagePath},
    registry_packages::{self, PackagesCollection},
    repo_url::RepoUrl,
    semver_check::{self, SemverCheck},
    strip_prefix::strip_prefix,
    tmp_repo::TempRepo,
    toml_compare::are_toml_dependencies_updated,
    version::NextVersionFromDiff,
    ChangelogBuilder, PackagesToUpdate, PackagesUpdate, CARGO_TOML, CHANGELOG_FILENAME,
};
use anyhow::Context;
use cargo_metadata::{semver::Version, Metadata, Package};
use cargo_utils::{upgrade_requirement, LocalManifest};
use chrono::NaiveDate;
use git_cliff_core::{commit::Commit, config::Config as GitCliffConfig};
use git_cmd::{self, Repo};
use next_version::NextVersion;
use rayon::prelude::{IntoParallelRefMutIterator, ParallelIterator};
use regex::Regex;
use std::{
    collections::{BTreeMap, HashMap, HashSet},
    fs, io,
    path::{Path, PathBuf},
};
use tempfile::{tempdir, TempDir};
use tracing::{debug, info, instrument, warn};

// Used to indicate that this is a dummy commit with no corresponding ID available
pub(crate) const NO_COMMIT_ID: &str = "N/A";
const ERR_NO_PUBLIC_PACKAGE: &str = "no public packages found";

pub trait RequestReleaseValidator {
    fn is_release_enabled(&self, package_name: &str) -> bool;
}

#[derive(Debug, Clone)]
pub struct UpdateRequest {
    /// The manifest of the project you want to update.
    local_manifest: PathBuf,
    /// Cargo metadata.
    metadata: Metadata,
    /// Manifest of the project containing packages at the versions published in the Cargo registry.
    registry_manifest: Option<PathBuf>,
    /// Update just this package.
    single_package: Option<String>,
    /// Changelog options.
    changelog_req: ChangelogRequest,
    /// Registry where the packages are stored.
    /// The registry name needs to be present in the Cargo config.
    /// If unspecified, crates.io is used.
    registry: Option<String>,
    /// - If true, update all the dependencies in Cargo.lock by running `cargo update`.
    /// - If false, updates the workspace packages in Cargo.lock by running `cargo update --workspace`.
    dependencies_update: bool,
    /// Allow dirty working directories to be updated.
    /// The uncommitted changes will be part of the update.
    allow_dirty: bool,
    /// Repository Url. If present, the new changelog entry contains a link to the diff between the old and new version.
    /// Format: `https://{repo_host}/{repo_owner}/{repo_name}/compare/{old_tag}...{new_tag}`.
    repo_url: Option<RepoUrl>,
    /// Package-specific configurations.
    packages_config: PackagesConfig,
}

#[derive(Debug, Clone, Default)]
struct PackagesConfig {
    /// Config for packages that don't have a specific configuration.
    default: UpdateConfig,
    /// Configurations that override `default`.
    /// The key is the package name.
    overrides: BTreeMap<String, PackageUpdateConfig>,
}

impl From<UpdateConfig> for PackageUpdateConfig {
    fn from(config: UpdateConfig) -> Self {
        Self {
            generic: config,
            changelog_path: None,
            changelog_include: vec![],
        }
    }
}

impl PackagesConfig {
    fn get(&self, package_name: &str) -> PackageUpdateConfig {
        self.overrides
            .get(package_name)
            .cloned()
            .unwrap_or(self.default.clone().into())
    }

    fn set_default(&mut self, config: UpdateConfig) {
        self.default = config;
    }

    fn set(&mut self, package_name: String, config: PackageUpdateConfig) {
        self.overrides.insert(package_name, config);
    }
}

#[derive(Debug, Clone, PartialEq, Eq)]
pub struct UpdateConfig {
    /// Controls when to run cargo-semver-checks.
    /// Note: You can only run cargo-semver-checks if the package contains a library.
    ///       For example, if it has a `lib.rs` file.
    pub semver_check: bool,
    /// Whether to create/update changelog or not.
    /// Default: `true`.
    pub changelog_update: bool,
    /// High-level toggle to process this package or ignore it
    pub release: bool,
}

/// Package-specific config
#[derive(Debug, Clone, PartialEq, Eq, Default)]
pub struct PackageUpdateConfig {
    /// config that can be applied by default to all packages.
    pub generic: UpdateConfig,
    /// The changelog path can only be specified for a single package.
    /// I.e. it cannot be applied to `[workspace]` configuration.
    /// This path needs to be a relative path to the Cargo.toml of the project.
    /// I.e. if you have a workspace, it needs to be relative to the workspace root.
    pub changelog_path: Option<PathBuf>,
    /// List of package names.
    /// Include the changelogs of these packages in the changelog of the current package.
    pub changelog_include: Vec<String>,
}

impl PackageUpdateConfig {
    pub fn semver_check(&self) -> bool {
        self.generic.semver_check
    }

    pub fn should_update_changelog(&self) -> bool {
        self.generic.changelog_update
    }
}

impl Default for UpdateConfig {
    fn default() -> Self {
        Self {
            semver_check: true,
            changelog_update: true,
            release: true,
        }
    }
}

impl UpdateConfig {
    pub fn with_semver_check(self, semver_check: bool) -> Self {
        Self {
            semver_check,
            ..self
        }
    }

    pub fn with_changelog_update(self, changelog_update: bool) -> Self {
        Self {
            changelog_update,
            ..self
        }
    }
}

#[derive(Debug, Clone, Default)]
pub struct ChangelogRequest {
    /// When the new release is published. If unspecified, current date is used.
    pub release_date: Option<NaiveDate>,
    pub changelog_config: Option<GitCliffConfig>,
}

fn canonical_local_manifest(local_manifest: &Path) -> io::Result<PathBuf> {
    let mut local_manifest = dunce::canonicalize(local_manifest)?;
    if !local_manifest.ends_with(CARGO_TOML) {
        local_manifest.push(CARGO_TOML)
    }
    Ok(local_manifest)
}

impl UpdateRequest {
    pub fn new(metadata: Metadata) -> anyhow::Result<Self> {
        let local_manifest = cargo_utils::workspace_manifest(&metadata);
        let local_manifest = canonical_local_manifest(local_manifest.as_ref())?;
        Ok(Self {
            local_manifest,
            metadata,
            registry_manifest: None,
            single_package: None,
            changelog_req: ChangelogRequest::default(),
            registry: None,
            dependencies_update: false,
            allow_dirty: false,
            repo_url: None,
            packages_config: PackagesConfig::default(),
        })
    }

    pub fn changelog_path(&self, package: &Package) -> PathBuf {
        let config = self.get_package_config(&package.name);
        config
            .changelog_path
            .map(|p| self.local_manifest.parent().unwrap().join(p))
            .unwrap_or_else(|| {
                package
                    .package_path()
                    .expect("can't determine package path")
                    .join(CHANGELOG_FILENAME)
            })
    }

    pub fn cargo_metadata(&self) -> &Metadata {
        &self.metadata
    }

    pub fn set_local_manifest(self, local_manifest: impl AsRef<Path>) -> io::Result<Self> {
        Ok(Self {
            local_manifest: canonical_local_manifest(local_manifest.as_ref())?,
            ..self
        })
    }

    pub fn with_registry_project_manifest(self, registry_manifest: PathBuf) -> io::Result<Self> {
        let registry_manifest = fs::canonicalize(registry_manifest)?;
        Ok(Self {
            registry_manifest: Some(registry_manifest),
            ..self
        })
    }

    pub fn with_changelog_req(self, changelog_req: ChangelogRequest) -> Self {
        Self {
            changelog_req,
            ..self
        }
    }

    /// Set update config for all packages.
    pub fn with_default_package_config(mut self, config: UpdateConfig) -> Self {
        self.packages_config.set_default(config);
        self
    }

    /// Set update config for a specific package.
    pub fn with_package_config(
        mut self,
        package: impl Into<String>,
        config: PackageUpdateConfig,
    ) -> Self {
        self.packages_config.set(package.into(), config);
        self
    }

    pub fn get_package_config(&self, package: &str) -> PackageUpdateConfig {
        self.packages_config.get(package)
    }

    pub fn with_registry(self, registry: String) -> Self {
        Self {
            registry: Some(registry),
            ..self
        }
    }

    pub fn with_single_package(self, package: String) -> Self {
        Self {
            single_package: Some(package),
            ..self
        }
    }

    pub fn with_repo_url(self, repo_url: RepoUrl) -> Self {
        Self {
            repo_url: Some(repo_url),
            ..self
        }
    }

    pub fn local_manifest_dir(&self) -> anyhow::Result<&Path> {
        self.local_manifest
            .parent()
            .context("wrong local manifest path")
    }

    pub fn local_manifest(&self) -> &Path {
        &self.local_manifest
    }

    pub fn registry_manifest(&self) -> Option<&Path> {
        self.registry_manifest.as_deref()
    }

    pub fn with_dependencies_update(self, dependencies_update: bool) -> Self {
        Self {
            dependencies_update,
            ..self
        }
    }

    pub fn should_update_dependencies(&self) -> bool {
        self.dependencies_update
    }

    pub fn with_allow_dirty(self, allow_dirty: bool) -> Self {
        Self {
            allow_dirty,
            ..self
        }
    }

    pub fn repo_url(&self) -> Option<&RepoUrl> {
        self.repo_url.as_ref()
    }
}

impl RequestReleaseValidator for UpdateRequest {
    fn is_release_enabled(&self, package_name: &str) -> bool {
        let config = self.get_package_config(package_name);
        config.generic.release
    }
}

/// Determine next version of packages
#[instrument(skip_all)]
pub fn next_versions(input: &UpdateRequest) -> anyhow::Result<(PackagesUpdate, TempRepo)> {
    let overrides = input.packages_config.overrides.keys().cloned().collect();
    let local_project = Project::new(
        &input.local_manifest,
        input.single_package.as_deref(),
        overrides,
<<<<<<< HEAD
        input,
=======
        &input.metadata,
>>>>>>> 9d34c1d7
    )?;
    let updater = Updater {
        project: &local_project,
        req: input,
    };
    let registry_packages = registry_packages::get_registry_packages(
        input.registry_manifest.as_ref(),
        &local_project.publishable_packages(),
        input.registry.as_deref(),
    )?;

    let repository = local_project.get_repo()?;
    if !input.allow_dirty {
        repository.repo.is_clean()?;
    }
    let packages_to_update =
        updater.packages_to_update(&registry_packages, &repository.repo, input)?;
    Ok((packages_to_update, repository))
}

/// Check for typos in the package names based on the overrides
fn check_for_typos(packages: &HashSet<String>, overrides: &HashSet<String>) -> anyhow::Result<()> {
    let diff: Vec<_> = overrides.difference(packages).collect();

    if diff.is_empty() {
        Ok(())
    } else {
        let mut missing: Vec<_> = diff.into_iter().collect();
        missing.sort();
        let missing = missing
            .iter()
            .map(|s| format!("`{}`", s))
            .collect::<Vec<_>>()
            .join(", ");

        Err(anyhow::anyhow!(
            "The following overrides are not present in the workspace: {missing}. Check for typos"
        ))
    }
}

#[derive(Debug)]
pub struct Project {
    /// Publishable packages.
    packages: Vec<Package>,
    /// Project root directory
    root: PathBuf,
    /// Directory containing the project manifest
    manifest_dir: PathBuf,
    /// The project contains more than one public package.
    /// Not affected by `single_package` option.
    contains_multiple_pub_packages: bool,
}

impl Project {
    pub fn new(
        local_manifest: &Path,
        single_package: Option<&str>,
        overrides: HashSet<String>,
<<<<<<< HEAD
        request_release_validator: &dyn RequestReleaseValidator,
=======
        metadata: &Metadata,
>>>>>>> 9d34c1d7
    ) -> anyhow::Result<Self> {
        let manifest = local_manifest;
        let manifest_dir = manifest_dir(manifest)?.to_path_buf();
        debug!("manifest_dir: {manifest_dir:?}");
        let root = {
            let project_root =
                git_cmd::git_in_dir(&manifest_dir, &["rev-parse", "--show-toplevel"])?;
            PathBuf::from(project_root)
        };
        debug!("project_root: {root:?}");
<<<<<<< HEAD
        let mut packages = workspace_packages(manifest)?;
        packages.retain(|p| request_release_validator.is_release_enabled(&p.name));
        anyhow::ensure!(!packages.is_empty(), ERR_NO_PUBLIC_PACKAGE);
=======
        let mut packages = workspace_packages(metadata)?;
        override_packages_path(&mut packages, metadata, &manifest_dir)?;
        anyhow::ensure!(!packages.is_empty(), "no public packages found");
>>>>>>> 9d34c1d7

        check_overrides_typos(&packages, &overrides)?;
        let contains_multiple_pub_packages = packages.len() > 1;

        if let Some(pac) = single_package {
            packages.retain(|p| p.name == pac);
            anyhow::ensure!(
                !packages.is_empty(),
                "package `{}` not found. If it exists, is it public?",
                pac
            );
        }

        Ok(Self {
            packages,
            root,
            manifest_dir,
            contains_multiple_pub_packages,
        })
    }

    pub fn publishable_packages(&self) -> Vec<&Package> {
        self.packages
            .iter()
            .filter(|p| p.is_publishable())
            .collect()
    }

    /// Get all packages, including non-publishable.
    pub fn workspace_packages(&self) -> Vec<&Package> {
        self.packages.iter().collect()
    }

    /// Copy this project in a temporary repository and return the repository.
    /// We copy the project in another directory in order to avoid altering it.
    fn get_repo(&self) -> anyhow::Result<TempRepo> {
        let tmp_project_root = copy_to_temp_dir(&self.root)?;
        let tmp_manifest_dir = {
            let parent_root = self.root.parent().context("cannot determine parent root")?;
            let relative_manifest_dir = strip_prefix(&self.manifest_dir, parent_root)
                .context("cannot strip prefix for manifest dir")?;
            debug!("relative_manifest_dir: {relative_manifest_dir:?}");
            tmp_project_root.as_ref().join(relative_manifest_dir)
        };
        debug!("tmp_manifest_dir: {tmp_manifest_dir:?}");

        let repository = TempRepo::new(tmp_project_root, &tmp_manifest_dir)?;
        Ok(repository)
    }

    pub fn git_tag(&self, package_name: &str, version: &str) -> String {
        if self.contains_multiple_pub_packages {
            format!("{package_name}-v{version}")
        } else {
            format!("v{version}")
        }
    }

    pub fn cargo_lock_path(&self) -> PathBuf {
        self.root.join("Cargo.lock")
    }
}

/// Cargo metadata contains package paths of the original user project.
/// Release-plz copies the user project to a temporary
/// directory to avoid making changes to the original project.
/// This function sets packages path relative to the specified `manifest_dir`.
fn override_packages_path(
    packages: &mut Vec<Package>,
    metadata: &Metadata,
    manifest_dir: &Path,
) -> Result<(), anyhow::Error> {
    for p in packages {
        let old_path = p.package_path()?;
        let relative_package_path = strip_prefix(old_path, &metadata.workspace_root)?.to_path_buf();
        p.manifest_path = cargo_metadata::camino::Utf8PathBuf::from_path_buf(
            manifest_dir.join(relative_package_path).join(CARGO_TOML),
        )
        .expect("can't create relative path");
    }
    Ok(())
}

fn check_overrides_typos(
    packages: &[Package],
    overrides: &HashSet<String>,
) -> Result<(), anyhow::Error> {
    let package_names: HashSet<_> = packages.iter().map(|p| p.name.clone()).collect();
    check_for_typos(&package_names, overrides)?;
    Ok(())
}

#[derive(Debug, Clone)]
pub struct UpdateResult {
    pub version: Version,
    pub changelog: Option<String>,
    pub semver_check: SemverCheck,
}

impl UpdateResult {
    pub fn last_changes(&self) -> anyhow::Result<Option<ChangelogRelease>> {
        match &self.changelog {
            Some(c) => changelog_parser::last_release_from_str(c),
            None => Ok(None),
        }
    }
}

pub struct Updater<'a> {
    pub project: &'a Project,
    pub req: &'a UpdateRequest,
}

impl Updater<'_> {
    #[instrument(skip_all)]
    fn packages_to_update(
        &self,
        registry_packages: &PackagesCollection,
        repository: &Repo,
        input: &UpdateRequest,
    ) -> anyhow::Result<PackagesUpdate> {
        debug!("calculating local packages");

        let packages_diffs = self.get_packages_diffs(registry_packages, repository)?;
        let mut packages_to_check_for_deps: Vec<&Package> = vec![];
        let mut packages_to_update = PackagesUpdate::default();

        let workspace_version_pkgs: HashSet<String> = packages_diffs
            .iter()
            .filter(|(p, _)| {
                let local_manifest_path = p.package_path().unwrap().join(CARGO_TOML);
                let local_manifest = LocalManifest::try_new(&local_manifest_path).unwrap();
                local_manifest.version_is_inherited()
            })
            .map(|(p, _)| p.name.clone())
            .collect();

        let new_workspace_version = new_workspace_version(
            input.local_manifest(),
            &packages_diffs,
            &workspace_version_pkgs,
        )?;
        if let Some(new_workspace_version) = &new_workspace_version {
            packages_to_update.with_workspace_version(new_workspace_version.clone());
        }

        for (p, diff) in packages_diffs {
            // Calculate next version without taking into account workspace version
            let next_version = if let Some(max_workspace_version) = &new_workspace_version {
                if workspace_version_pkgs.contains(p.name.as_str()) {
                    max_workspace_version.clone()
                } else {
                    p.version.next_from_diff(&diff)
                }
            } else {
                p.version.next_from_diff(&diff)
            };

            debug!("diff: {:?}, next_version: {}", &diff, next_version);
            let current_version = p.version.clone();
            if next_version != current_version || !diff.registry_package_exists {
                info!(
                    "{}: next version is {next_version}{}",
                    p.name,
                    diff.semver_check.outcome_str()
                );
                let update_result =
                    self.update_result(diff.commits, next_version, p, diff.semver_check)?;

                packages_to_update
                    .updates_mut()
                    .push((p.clone(), update_result));
            } else if diff.is_version_published {
                packages_to_check_for_deps.push(p);
            }
        }

        let changed_packages: Vec<(&Package, &Version)> = packages_to_update
            .updates()
            .iter()
            .map(|(p, u)| (p, &u.version))
            .collect();
        let dependent_packages =
            self.dependent_packages(&packages_to_check_for_deps, &changed_packages)?;
        packages_to_update.updates_mut().extend(dependent_packages);
        Ok(packages_to_update)
    }

    fn get_packages_diffs(
        &self,
        registry_packages: &PackagesCollection,
        repository: &Repo,
    ) -> anyhow::Result<Vec<(&Package, Diff)>> {
        // Store diff for each package. This operation is not thread safe, so we do it in one
        // package at a time.
        let packages_diffs_res: anyhow::Result<Vec<(&Package, Diff)>> = self
            .project
            .publishable_packages()
            .iter()
            .map(|&p| {
                let diff = self
                    .get_diff(p, registry_packages, repository)
                    .context("failed to retrieve difference between packages")?;
                Ok((p, diff))
            })
            .collect();

        let mut packages_diffs = packages_diffs_res?;

        let packages_commits: HashMap<String, Vec<Commit>> = packages_diffs
            .iter()
            .map(|(p, d)| (p.name.clone(), d.commits.clone()))
            .collect();

        let semver_check_result: anyhow::Result<()> =
            packages_diffs.par_iter_mut().try_for_each(|(p, diff)| {
                let registry_package = registry_packages.get_package(&p.name);
                if let Some(registry_package) = registry_package {
                    let package_path = get_package_path(p, repository, &self.project.root)
                        .context("can't retrieve package path")?;
                    let package_config = self.req.get_package_config(&p.name);
                    for pkg_to_include in &package_config.changelog_include {
                        if let Some(commits) = packages_commits.get(pkg_to_include) {
                            diff.add_commits(commits);
                        }
                    }
                    if should_check_semver(p, package_config.semver_check())
                        && diff.should_update_version()
                    {
                        let registry_package_path = registry_package
                            .package_path()
                            .context("can't retrieve registry package path")?;
                        let semver_check =
                            semver_check::run_semver_check(&package_path, registry_package_path)
                                .context("error while running cargo-semver-checks")?;
                        diff.set_semver_check(semver_check);
                    }
                }
                Ok(())
            });
        semver_check_result?;

        Ok(packages_diffs)
    }

    /// Return the packages that depend on the `changed_packages`.
    fn dependent_packages(
        &self,
        packages_to_check_for_deps: &[&Package],
        changed_packages: &[(&Package, &Version)],
    ) -> anyhow::Result<PackagesToUpdate> {
        let packages_to_update = packages_to_check_for_deps
            .iter()
            .filter_map(|p| match p.dependencies_to_update(changed_packages) {
                Ok(deps) => {
                    if deps.is_empty() {
                        None
                    } else {
                        Some((p, deps))
                    }
                }
                Err(_e) => None,
            })
            .map(|(&p, deps)| {
                let deps: Vec<&str> = deps.iter().map(|d| d.name.as_str()).collect();
                let change = format!(
                    "chore: updated the following local packages: {}",
                    deps.join(", ")
                );
                let next_version = { p.version.increment_patch() };
                info!(
                    "{}: dependencies changed. Next version is {next_version}",
                    p.name
                );
                Ok((
                    p.clone(),
                    self.update_result(
                        vec![Commit::new(NO_COMMIT_ID.to_string(), change)],
                        next_version,
                        p,
                        SemverCheck::Skipped,
                    )?,
                ))
            })
            .collect::<anyhow::Result<Vec<_>>>()?;
        Ok(packages_to_update)
    }

    fn update_result(
        &self,
        commits: Vec<Commit>,
        version: Version,
        package: &Package,
        semver_check: SemverCheck,
    ) -> anyhow::Result<UpdateResult> {
        let release_link = {
            let prev_tag = self
                .project
                .git_tag(&package.name, &package.version.to_string());
            let next_tag = self.project.git_tag(&package.name, &version.to_string());
            self.req
                .repo_url
                .as_ref()
                .map(|r| r.git_release_link(&prev_tag, &next_tag))
        };

        let pr_link = self.req.repo_url.as_ref().map(|r| r.git_pr_link());

        lazy_static::lazy_static! {
            // match PR/issue numbers, e.g. `#123`
            static ref PR_RE: Regex = Regex::new("#(\\d+)").unwrap();
        }
        let changelog = {
            let cfg = self.req.get_package_config(package.name.as_str());
            let changelog_req = cfg
                .should_update_changelog()
                .then_some(self.req.changelog_req.clone());
            let old_changelog = fs::read_to_string(self.req.changelog_path(package)).ok();
            let commits: Vec<Commit> = commits
                .into_iter()
                // If not conventional commit, only consider the first line of the commit message.
                .filter_map(|c| {
                    if c.clone().into_conventional().is_ok() {
                        Some(c)
                    } else {
                        c.message
                            .lines()
                            .next()
                            .map(|line| Commit::new(c.id.clone(), line.to_string()))
                    }
                })
                // replace #123 with [#123](https://link_to_pr).
                // If the number refers to an issue, GitHub redirects the PR link to the issue link.
                .map(|c| {
                    if let Some(pr_link) = &pr_link {
                        let result = PR_RE.replace_all(&c.message, format!("[#$1]({pr_link}/$1)"));
                        Commit::new(c.id, result.to_string())
                    } else {
                        c
                    }
                })
                .collect();
            changelog_req
                .map(|r| get_changelog(commits, &version, Some(r), old_changelog, release_link))
                .transpose()
        }?;

        Ok(UpdateResult {
            version,
            changelog,
            semver_check,
        })
    }

    /// This operation is not thread-safe, because we do `git checkout` on the repository.
    #[instrument(
        skip_all,
        fields(package = %package.name)
    )]
    fn get_diff(
        &self,
        package: &Package,
        registry_packages: &PackagesCollection,
        repository: &Repo,
    ) -> anyhow::Result<Diff> {
        let package_path = get_package_path(package, repository, &self.project.root)?;

        repository
            .checkout_head()
            .context("can't checkout head to calculate diff")?;
        let registry_package = registry_packages.get_package(&package.name);
        let mut diff = Diff::new(registry_package.is_some());
        if let Err(err) = repository.checkout_last_commit_at_path(&package_path) {
            if err
                .to_string()
                .contains("Your local changes to the following files would be overwritten")
            {
                return Err(err.context("The allow-dirty option can't be used in this case"));
            } else {
                info!("{}: there are no commits", package.name);
                return Ok(diff);
            }
        }

        let git_tag = self
            .project
            .git_tag(&package.name, &package.version.to_string());
        let tag_commit = repository.get_tag_commit(&git_tag);
        if tag_commit.is_some() {
            let registry_package = registry_package.with_context(|| format!("package `{}` not found in the registry, but the git tag {git_tag} exists. Consider running `cargo publish` manually to publish this package.", package.name))?;
            anyhow::ensure!(
                registry_package.version == package.version,
                "package `{}` has a different version ({}) with respect to the registry package ({}), but the git tag {git_tag} exists. Consider running `cargo publish` manually to publish the new version of this package.",
                package.name, package.version, registry_package.version
            )
        }
        let cargo_lock_path = self.get_cargo_lock_path(repository)?;
        loop {
            let current_commit_message = repository.current_commit_message()?;
            let current_commit_hash = repository.current_commit_hash()?;
            if let Some(registry_package) = registry_package {
                debug!("package {} found in cargo registry", registry_package.name);
                let registry_package_path = registry_package.package_path()?;
                let are_packages_equal = are_packages_equal(&package_path, registry_package_path)
                    .context("cannot compare packages")?;
                if let Some(cargo_lock_path) = cargo_lock_path.as_deref() {
                    // We run `cargo package` when comparing packages.
                    // `cargo package` can edit files, such as `Cargo.lock`, so we need to revert the changes.
                    repository
                        .checkout(cargo_lock_path)
                        .context("cannot revert changes introduced when comparing packages")?;
                }
                if are_packages_equal
                    || is_commit_too_old(repository, tag_commit.as_deref(), &current_commit_hash)
                {
                    debug!(
                    "next version calculated starting from commits after `{current_commit_hash}`"
                );
                    if diff.commits.is_empty() {
                        let are_toml_dependencies_updated = || {
                            are_toml_dependencies_updated(
                                &registry_package.dependencies,
                                &package.dependencies,
                            )
                        };
                        let are_lock_dependencies_updated = || {
                            lock_compare::are_lock_dependencies_updated(
                                &self.project.cargo_lock_path(),
                                registry_package_path,
                            )
                            .context("Can't check if Cargo.lock dependencies are up to date")
                        };
                        if are_toml_dependencies_updated() {
                            diff.commits.push(Commit::new(
                                NO_COMMIT_ID.to_string(),
                                "chore: update Cargo.toml dependencies".to_string(),
                            ));
                        } else if are_lock_dependencies_updated()? {
                            diff.commits.push(Commit::new(
                                NO_COMMIT_ID.to_string(),
                                "chore: update Cargo.lock dependencies".to_string(),
                            ));
                        } else {
                            info!("{}: already up to date", package.name);
                        }
                    }
                    // The local package is identical to the registry one, which means that
                    // the package was published at this commit, so we will not count this commit
                    // as part of the release.
                    // We can process the next create.
                    break;
                } else if registry_package.version != package.version {
                    info!("{}: the local package has already a different version with respect to the registry package, so release-plz will not update it", package.name);
                    diff.set_version_unpublished();
                    break;
                } else {
                    debug!("packages are different");
                    // At this point of the git history, the two packages are different,
                    // which means that this commit is not present in the published package.
                    diff.commits.push(Commit::new(
                        current_commit_hash,
                        current_commit_message.clone(),
                    ));
                }
            } else {
                diff.commits.push(Commit::new(
                    current_commit_hash,
                    current_commit_message.clone(),
                ));
            }
            if let Err(_err) = repository.checkout_previous_commit_at_path(&package_path) {
                debug!("there are no other commits");
                break;
            }
        }
        repository
            .checkout_head()
            .context("can't checkout to head after calculating diff")?;
        Ok(diff)
    }

    fn get_cargo_lock_path(&self, repository: &Repo) -> anyhow::Result<Option<String>> {
        let project_cargo_lock = self.project.cargo_lock_path();
        let relative_lock_path = strip_prefix(&project_cargo_lock, &self.project.root)?;
        let repository_cargo_lock = repository.directory().join(relative_lock_path);
        if repository_cargo_lock.exists() {
            let cargo_lock_path = repository_cargo_lock
                .to_str()
                .context("can't convert Cargo.lock path to string")?;
            Ok(Some(cargo_lock_path.to_string()))
        } else {
            Ok(None)
        }
    }
}

fn new_workspace_version(
    local_manifest_path: &Path,
    packages_diffs: &[(&Package, Diff)],
    workspace_version_pkgs: &HashSet<String>,
) -> anyhow::Result<Option<Version>> {
    let workspace_version = {
        let local_manifest = LocalManifest::try_new(local_manifest_path)?;
        local_manifest.get_workspace_version()
    };
    let new_workspace_version = workspace_version_pkgs
        .iter()
        .filter_map(|workspace_package| {
            for (p, diff) in packages_diffs {
                if workspace_package == &p.name {
                    let next = p.version.next_from_diff(diff);
                    if let Some(workspace_version) = &workspace_version {
                        if &next >= workspace_version {
                            return Some(next);
                        }
                    }
                }
            }
            None
        })
        .max();
    Ok(new_workspace_version)
}

fn get_changelog(
    commits: Vec<Commit>,
    next_version: &Version,
    changelog_req: Option<ChangelogRequest>,
    old_changelog: Option<String>,
    release_link: Option<String>,
) -> anyhow::Result<String> {
    let mut changelog_builder = ChangelogBuilder::new(commits, next_version.to_string());
    if let Some(changelog_req) = changelog_req {
        if let Some(release_date) = changelog_req.release_date {
            changelog_builder = changelog_builder.with_release_date(release_date)
        }
        if let Some(config) = changelog_req.changelog_config {
            changelog_builder = changelog_builder.with_config(config)
        }
        if let Some(link) = release_link {
            changelog_builder = changelog_builder.with_release_link(link)
        }
        if let Some(old_changelog) = &old_changelog {
            if let Ok(Some(last_version)) = changelog_parser::last_version_from_str(old_changelog) {
                changelog_builder = changelog_builder.with_previous_version(last_version)
            }
        }
    }
    let new_changelog = changelog_builder.build();
    let changelog = match &old_changelog {
        Some(old_changelog) => new_changelog.prepend(old_changelog)?,
        None => new_changelog.generate(), // Old changelog doesn't exist.
    };
    Ok(changelog)
}

fn get_package_path(
    package: &Package,
    repository: &Repo,
    project_root: &Path,
) -> anyhow::Result<PathBuf> {
    let package_path = package.package_path()?;
    get_repo_path(package_path, repository, project_root)
}

fn get_repo_path(
    old_path: &Path,
    repository: &Repo,
    project_root: &Path,
) -> anyhow::Result<PathBuf> {
    let relative_path =
        strip_prefix(old_path, project_root).context("error while retrieving package_path")?;
    let result_path = repository.directory().join(relative_path);

    Ok(result_path)
}

/// Check if commit belongs to a previous version of the package.
fn is_commit_too_old(
    repository: &Repo,
    tag_commit: Option<&str>,
    current_commit_hash: &str,
) -> bool {
    if let Some(tag_commit) = tag_commit.as_ref() {
        if repository.is_ancestor(current_commit_hash, tag_commit) {
            debug!("stopping looking at git history because the current commit ({}) is an ancestor of the commit ({}) tagged with the previous version.", current_commit_hash, tag_commit);
            return true;
        }
    }
    false
}

/// Check if release-plz should check the semver compatibility of the package.
/// - `run_semver_check` is true if the user wants to run the semver check.
fn should_check_semver(package: &Package, run_semver_check: bool) -> bool {
    let is_cargo_semver_checks_installed = semver_check::is_cargo_semver_checks_installed;
    run_semver_check && is_library(package) && is_cargo_semver_checks_installed()
}

pub fn workspace_packages(metadata: &Metadata) -> anyhow::Result<Vec<Package>> {
    cargo_utils::workspace_members(metadata).map(|members| members.collect())
}

pub fn publishable_packages_from_manifest(
    manifest: impl AsRef<Path>,
) -> anyhow::Result<Vec<Package>> {
    let metadata = cargo_utils::get_manifest_metadata(manifest.as_ref())?;
    cargo_utils::workspace_members(&metadata)
        .map(|members| members.filter(|p| p.is_publishable()).collect())
}

pub trait Publishable {
    fn is_publishable(&self) -> bool;
}

impl Publishable for Package {
    /// Return true if the package can be published to at least one register (e.g. crates.io).
    fn is_publishable(&self) -> bool {
        if let Some(publish) = &self.publish {
            // `publish.is_empty()` is:
            // - true: when `publish` in Cargo.toml is `[]` or `false`.
            // - false: when the package can be published only to certain registries.
            //          E.g. when `publish` in Cargo.toml is `["my-reg"]` or `true`.
            !publish.is_empty()
        } else {
            // If it's not an example, the package can be published anywhere
            !is_example_package(self)
        }
    }
}

fn is_example_package(package: &Package) -> bool {
    package.targets.iter().all(|t| t.kind == ["example"])
}

fn is_library(package: &Package) -> bool {
    package
        .targets
        .iter()
        .any(|t| t.kind.contains(&"lib".to_string()))
}

pub fn copy_to_temp_dir(target: &Path) -> anyhow::Result<TempDir> {
    let tmp_dir = tempdir().context("cannot create temporary directory")?;
    copy_dir(target, tmp_dir.as_ref())
        .with_context(|| format!("cannot copy directory {target:?} to {tmp_dir:?}"))?;
    Ok(tmp_dir)
}

trait PackageDependencies {
    /// Returns the `updated_packages` which should be updated in the dependencies of the package.
    fn dependencies_to_update<'a>(
        &self,
        updated_packages: &'a [(&Package, &Version)],
    ) -> anyhow::Result<Vec<&'a Package>>;
}

impl PackageDependencies for Package {
    fn dependencies_to_update<'a>(
        &self,
        updated_packages: &'a [(&Package, &Version)],
    ) -> anyhow::Result<Vec<&'a Package>> {
        let mut package_manifest = LocalManifest::try_new(self.manifest_path.as_std_path())?;
        let package_dir = manifest_dir(&package_manifest.path)?.to_owned();

        let mut deps_to_update: Vec<&Package> = vec![];
        for (p, next_ver) in updated_packages {
            let canonical_path = p.canonical_path()?;
            let matching_deps = package_manifest
                .get_dependency_tables_mut()
                .flat_map(|t| t.iter_mut().filter_map(|(_, d)| d.as_table_like_mut()))
                .filter(|d| d.contains_key("version"))
                .filter(|d| {
                    let dependency_path = d
                        .get("path")
                        .and_then(|i| i.as_str())
                        .and_then(|relpath| fs::canonicalize(package_dir.join(relpath)).ok());
                    match dependency_path {
                        Some(dep_path) => dep_path == canonical_path,
                        None => false,
                    }
                });

            for dep in matching_deps {
                let old_req = dep
                    .get("version")
                    .expect("filter ensures this")
                    .as_str()
                    .unwrap_or("*");
                if upgrade_requirement(old_req, next_ver)?.is_some() {
                    deps_to_update.push(p);
                }
            }
        }

        Ok(deps_to_update)
    }
}

#[cfg(test)]
mod tests {
<<<<<<< HEAD
    use super::{check_for_typos, Project, ERR_NO_PUBLIC_PACKAGE};
    use crate::RequestReleaseValidator;
    use std::{collections::HashSet, path::Path};

    struct RequestReleaseValidatorStub {
        release: bool,
    }

    impl RequestReleaseValidatorStub {
        pub fn new(release: bool) -> Self {
            Self { release }
        }
    }

    impl RequestReleaseValidator for RequestReleaseValidatorStub {
        fn is_release_enabled(&self, _: &str) -> bool {
            self.release
        }
=======
    use cargo_utils::get_manifest_metadata;

    use super::*;
    use std::{collections::HashSet, path::Path};

    fn get_project(
        local_manifest: &Path,
        single_package: Option<&str>,
        overrides: HashSet<String>,
    ) -> anyhow::Result<Project> {
        let metadata = get_manifest_metadata(local_manifest).unwrap();
        Project::new(local_manifest, single_package, overrides, &metadata)
>>>>>>> 9d34c1d7
    }

    #[test]
    fn test_for_typos() {
        let packages: HashSet<String> = vec!["foo".to_string()].into_iter().collect();
        let overrides: HashSet<String> = vec!["bar".to_string()].into_iter().collect();
        let result = check_for_typos(&packages, &overrides);
        assert_eq!(
            result.unwrap_err().to_string(),
            "The following overrides are not present in the workspace: `bar`. Check for typos"
        );
    }

    #[test]
    fn test_empty_override() {
        let local_manifest = Path::new("../../fixtures/typo-in-overrides/Cargo.toml");
<<<<<<< HEAD
        let request_release_validator = RequestReleaseValidatorStub::new(true);
        let result = Project::new(
            local_manifest,
            None,
            HashSet::default(),
            &request_release_validator,
        );
=======
        let result = get_project(local_manifest, None, HashSet::default());
>>>>>>> 9d34c1d7
        assert!(result.is_ok());
    }

    #[test]
    fn test_successful_override() {
        let local_manifest = Path::new("../../fixtures/typo-in-overrides/Cargo.toml");
        let overrides = (["typo_test".to_string()]).into();
<<<<<<< HEAD
        let request_release_validator = RequestReleaseValidatorStub::new(true);
        let result = Project::new(local_manifest, None, overrides, &request_release_validator);
=======
        let result = get_project(local_manifest, None, overrides);
>>>>>>> 9d34c1d7
        assert!(result.is_ok());
    }

    #[test]
    fn test_typo_in_crate_names() {
        let local_manifest = Path::new("../../fixtures/typo-in-overrides/Cargo.toml");
        let single_package = None;
        let overrides = vec!["typo_tesst".to_string()].into_iter().collect();
<<<<<<< HEAD
        let request_release_validator = RequestReleaseValidatorStub::new(true);
        let result = Project::new(
            local_manifest,
            single_package,
            overrides,
            &request_release_validator,
        );
=======
        let result = get_project(local_manifest, single_package, overrides);
>>>>>>> 9d34c1d7
        assert!(result.is_err());
        assert_eq!(
            result.unwrap_err().to_string(),
            "The following overrides are not present in the workspace: `typo_tesst`. Check for typos"
        );
    }

    #[test]
<<<<<<< HEAD
    fn project_new_no_release_will_error() {
        let local_manifest = Path::new("../fake_package/Cargo.toml");
        let overrides = ([]).into();
        let request_release_validator = RequestReleaseValidatorStub::new(false);
        let result = Project::new(local_manifest, None, overrides, &request_release_validator);
        assert!(result.is_err());
        assert_eq!(result.unwrap_err().to_string(), ERR_NO_PUBLIC_PACKAGE);
=======
    fn same_version_is_not_added_to_changelog() {
        let commits = vec![
            Commit::new(crate::NO_COMMIT_ID.to_string(), "fix: myfix".to_string()),
            Commit::new(crate::NO_COMMIT_ID.to_string(), "simple update".to_string()),
        ];

        let next_version = Version::new(1, 1, 0);
        let changelog_req = ChangelogRequest::default();

        let old = r#"## [1.1.0] - 1970-01-01

### fix bugs
- my awesomefix

### other
- complex update
"#;
        let new = get_changelog(
            commits,
            &next_version,
            Some(changelog_req),
            Some(old.to_string()),
            None,
        )
        .unwrap();
        assert_eq!(old, new)
>>>>>>> 9d34c1d7
    }
}<|MERGE_RESOLUTION|>--- conflicted
+++ resolved
@@ -333,11 +333,8 @@
         &input.local_manifest,
         input.single_package.as_deref(),
         overrides,
-<<<<<<< HEAD
+        &input.metadata,
         input,
-=======
-        &input.metadata,
->>>>>>> 9d34c1d7
     )?;
     let updater = Updater {
         project: &local_project,
@@ -397,11 +394,8 @@
         local_manifest: &Path,
         single_package: Option<&str>,
         overrides: HashSet<String>,
-<<<<<<< HEAD
+        metadata: &Metadata,
         request_release_validator: &dyn RequestReleaseValidator,
-=======
-        metadata: &Metadata,
->>>>>>> 9d34c1d7
     ) -> anyhow::Result<Self> {
         let manifest = local_manifest;
         let manifest_dir = manifest_dir(manifest)?.to_path_buf();
@@ -412,15 +406,10 @@
             PathBuf::from(project_root)
         };
         debug!("project_root: {root:?}");
-<<<<<<< HEAD
-        let mut packages = workspace_packages(manifest)?;
+        let mut packages = workspace_packages(metadata)?;
+        override_packages_path(&mut packages, metadata, &manifest_dir)?;
         packages.retain(|p| request_release_validator.is_release_enabled(&p.name));
         anyhow::ensure!(!packages.is_empty(), ERR_NO_PUBLIC_PACKAGE);
-=======
-        let mut packages = workspace_packages(metadata)?;
-        override_packages_path(&mut packages, metadata, &manifest_dir)?;
-        anyhow::ensure!(!packages.is_empty(), "no public packages found");
->>>>>>> 9d34c1d7
 
         check_overrides_typos(&packages, &overrides)?;
         let contains_multiple_pub_packages = packages.len() > 1;
@@ -1122,39 +1111,44 @@
 
 #[cfg(test)]
 mod tests {
-<<<<<<< HEAD
+    use cargo_utils::get_manifest_metadata;
+
+    use super::*;
     use super::{check_for_typos, Project, ERR_NO_PUBLIC_PACKAGE};
     use crate::RequestReleaseValidator;
-    use std::{collections::HashSet, path::Path};
-
-    struct RequestReleaseValidatorStub {
-        release: bool,
-    }
-
-    impl RequestReleaseValidatorStub {
-        pub fn new(release: bool) -> Self {
-            Self { release }
-        }
-    }
-
-    impl RequestReleaseValidator for RequestReleaseValidatorStub {
-        fn is_release_enabled(&self, _: &str) -> bool {
-            self.release
-        }
-=======
-    use cargo_utils::get_manifest_metadata;
-
-    use super::*;
     use std::{collections::HashSet, path::Path};
 
     fn get_project(
         local_manifest: &Path,
         single_package: Option<&str>,
         overrides: HashSet<String>,
+        request_release_validator: bool,
     ) -> anyhow::Result<Project> {
         let metadata = get_manifest_metadata(local_manifest).unwrap();
-        Project::new(local_manifest, single_package, overrides, &metadata)
->>>>>>> 9d34c1d7
+        let request_release_validator = RequestReleaseValidatorStub::new(request_release_validator);
+        Project::new(
+            local_manifest,
+            single_package,
+            overrides,
+            &metadata,
+            &request_release_validator,
+        )
+    }
+
+    struct RequestReleaseValidatorStub {
+        release: bool,
+    }
+
+    impl RequestReleaseValidatorStub {
+        pub fn new(release: bool) -> Self {
+            Self { release }
+        }
+    }
+
+    impl RequestReleaseValidator for RequestReleaseValidatorStub {
+        fn is_release_enabled(&self, _: &str) -> bool {
+            self.release
+        }
     }
 
     #[test]
@@ -1171,17 +1165,7 @@
     #[test]
     fn test_empty_override() {
         let local_manifest = Path::new("../../fixtures/typo-in-overrides/Cargo.toml");
-<<<<<<< HEAD
-        let request_release_validator = RequestReleaseValidatorStub::new(true);
-        let result = Project::new(
-            local_manifest,
-            None,
-            HashSet::default(),
-            &request_release_validator,
-        );
-=======
-        let result = get_project(local_manifest, None, HashSet::default());
->>>>>>> 9d34c1d7
+        let result = get_project(local_manifest, None, HashSet::default(), true);
         assert!(result.is_ok());
     }
 
@@ -1189,12 +1173,7 @@
     fn test_successful_override() {
         let local_manifest = Path::new("../../fixtures/typo-in-overrides/Cargo.toml");
         let overrides = (["typo_test".to_string()]).into();
-<<<<<<< HEAD
-        let request_release_validator = RequestReleaseValidatorStub::new(true);
-        let result = Project::new(local_manifest, None, overrides, &request_release_validator);
-=======
-        let result = get_project(local_manifest, None, overrides);
->>>>>>> 9d34c1d7
+        let result = get_project(local_manifest, None, overrides, true);
         assert!(result.is_ok());
     }
 
@@ -1203,17 +1182,7 @@
         let local_manifest = Path::new("../../fixtures/typo-in-overrides/Cargo.toml");
         let single_package = None;
         let overrides = vec!["typo_tesst".to_string()].into_iter().collect();
-<<<<<<< HEAD
-        let request_release_validator = RequestReleaseValidatorStub::new(true);
-        let result = Project::new(
-            local_manifest,
-            single_package,
-            overrides,
-            &request_release_validator,
-        );
-=======
-        let result = get_project(local_manifest, single_package, overrides);
->>>>>>> 9d34c1d7
+        let result = get_project(local_manifest, single_package, overrides, true);
         assert!(result.is_err());
         assert_eq!(
             result.unwrap_err().to_string(),
@@ -1222,15 +1191,6 @@
     }
 
     #[test]
-<<<<<<< HEAD
-    fn project_new_no_release_will_error() {
-        let local_manifest = Path::new("../fake_package/Cargo.toml");
-        let overrides = ([]).into();
-        let request_release_validator = RequestReleaseValidatorStub::new(false);
-        let result = Project::new(local_manifest, None, overrides, &request_release_validator);
-        assert!(result.is_err());
-        assert_eq!(result.unwrap_err().to_string(), ERR_NO_PUBLIC_PACKAGE);
-=======
     fn same_version_is_not_added_to_changelog() {
         let commits = vec![
             Commit::new(crate::NO_COMMIT_ID.to_string(), "fix: myfix".to_string()),
@@ -1257,6 +1217,13 @@
         )
         .unwrap();
         assert_eq!(old, new)
->>>>>>> 9d34c1d7
+    }
+
+    #[test]
+    fn project_new_no_release_will_error() {
+        let local_manifest = Path::new("../fake_package/Cargo.toml");
+        let result = get_project(local_manifest, None, HashSet::default(), false);
+        assert!(result.is_err());
+        assert_eq!(result.unwrap_err().to_string(), ERR_NO_PUBLIC_PACKAGE);
     }
 }
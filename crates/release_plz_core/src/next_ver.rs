use crate::diff::Commit;
use crate::get_cargo_package_files;
use crate::{
    changelog_filler::{fill_commit, get_required_info},
    changelog_parser::{self, ChangelogRelease},
    copy_dir::copy_dir,
    diff::Diff,
    fs_utils::{strip_prefix, Utf8TempDir},
    is_readme_updated, local_readme_override, lock_compare,
    package_compare::are_packages_equal,
    package_path::{manifest_dir, PackagePath},
    registry_packages::{self, PackagesCollection, RegistryPackage},
    repo_url::RepoUrl,
    semver_check::{self, SemverCheck},
    tmp_repo::TempRepo,
    toml_compare::are_toml_dependencies_updated,
    version::NextVersionFromDiff,
    ChangelogBuilder, PackagesToUpdate, PackagesUpdate, Project, Remote, CHANGELOG_FILENAME,
};
use crate::{GitBackend, GitClient};
use anyhow::Context;
use cargo_metadata::{
    camino::{Utf8Path, Utf8PathBuf},
    semver::Version,
    Metadata, Package,
};
use cargo_utils::{canonical_local_manifest, upgrade_requirement, LocalManifest, CARGO_TOML};
use chrono::NaiveDate;
use git_cmd::{self, Repo};
use next_version::{NextVersion, VersionUpdater};
use rayon::prelude::{IntoParallelRefMutIterator, ParallelIterator};
use regex::Regex;
use std::path::PathBuf;
use std::{
    collections::{BTreeMap, HashMap, HashSet},
    io,
    path::Path,
};
use toml_edit::TableLike;
use tracing::{debug, info, instrument, warn};

// Used to indicate that this is a dummy commit with no corresponding ID available.
// It should be at least 7 characters long to avoid a panic in git-cliff
// (Git-cliff assumes it's a valid commit ID).
pub(crate) const NO_COMMIT_ID: &str = "0000000";

#[derive(Debug)]
pub struct ReleaseMetadata {
    /// Template for the git tag created by release-plz.
    pub tag_name_template: Option<String>,
    /// Template for the git release name created by release-plz.
    pub release_name_template: Option<String>,
}

pub trait ReleaseMetadataBuilder {
    fn get_release_metadata(&self, package_name: &str) -> Option<ReleaseMetadata>;
}

#[derive(Debug, Clone)]
pub struct UpdateRequest {
    /// The manifest of the project you want to update.
    local_manifest: Utf8PathBuf,
    /// Cargo metadata.
    metadata: Metadata,
    /// Manifest of the project containing packages at the versions published in the Cargo registry.
    registry_manifest: Option<Utf8PathBuf>,
    /// Update just this package.
    single_package: Option<String>,
    /// Changelog options.
    changelog_req: ChangelogRequest,
    /// Registry where the packages are stored.
    /// The registry name needs to be present in the Cargo config.
    /// If unspecified, crates.io is used.
    registry: Option<String>,
    /// - If true, update all the dependencies in Cargo.lock by running `cargo update`.
    /// - If false, updates the workspace packages in Cargo.lock by running `cargo update --workspace`.
    dependencies_update: bool,
    /// Allow dirty working directories to be updated.
    /// The uncommitted changes will be part of the update.
    allow_dirty: bool,
    /// Repository Url. If present, the new changelog entry contains a link to the diff between the old and new version.
    /// Format: `https://{repo_host}/{repo_owner}/{repo_name}/compare/{old_tag}...{new_tag}`.
    repo_url: Option<RepoUrl>,
    /// Package-specific configurations.
    packages_config: PackagesConfig,
    /// Release Commits
    /// Prepare release only if at least one commit respects a regex.
    release_commits: Option<Regex>,
    git: Option<GitBackend>,
}

#[derive(Debug, Clone, Default)]
struct PackagesConfig {
    /// Config for packages that don't have a specific configuration.
    default: UpdateConfig,
    /// Configurations that override `default`.
    /// The key is the package name.
    overrides: BTreeMap<String, PackageUpdateConfig>,
}

impl From<UpdateConfig> for PackageUpdateConfig {
    fn from(config: UpdateConfig) -> Self {
        Self {
            generic: config,
            changelog_include: vec![],
            version_group: None,
        }
    }
}

impl PackagesConfig {
    fn get(&self, package_name: &str) -> PackageUpdateConfig {
        self.overrides
            .get(package_name)
            .cloned()
            .unwrap_or(self.default.clone().into())
    }

    fn set_default(&mut self, config: UpdateConfig) {
        self.default = config;
    }

    fn set(&mut self, package_name: String, config: PackageUpdateConfig) {
        self.overrides.insert(package_name, config);
    }
}

#[derive(Debug, Clone, PartialEq, Eq)]
pub struct UpdateConfig {
    /// This path needs to be a relative path to the Cargo.toml of the project.
    /// I.e. if you have a workspace, it needs to be relative to the workspace root.
    pub changelog_path: Option<Utf8PathBuf>,
    /// Controls when to run cargo-semver-checks.
    /// Note: You can only run cargo-semver-checks if the package contains a library.
    ///       For example, if it has a `lib.rs` file.
    pub semver_check: bool,
    /// Whether to create/update changelog or not.
    /// Default: `true`.
    pub changelog_update: bool,
    /// High-level toggle to process this package or ignore it.
    pub release: bool,
    /// - If `true`, feature commits will always bump the minor version, even in 0.x releases.
    /// - If `false` (default), feature commits will only bump the minor version starting with 1.x releases.
    pub features_always_increment_minor: bool,
    /// Template for the git tag created by release-plz.
    pub tag_name_template: Option<String>,
}

/// Package-specific config
#[derive(Debug, Clone, PartialEq, Eq, Default)]
pub struct PackageUpdateConfig {
    /// config that can be applied by default to all packages.
    pub generic: UpdateConfig,
    /// List of package names.
    /// Include the changelogs of these packages in the changelog of the current package.
    pub changelog_include: Vec<String>,
    pub version_group: Option<String>,
}

impl PackageUpdateConfig {
    pub fn semver_check(&self) -> bool {
        self.generic.semver_check
    }

    pub fn should_update_changelog(&self) -> bool {
        self.generic.changelog_update
    }
}

impl Default for UpdateConfig {
    fn default() -> Self {
        Self {
            semver_check: true,
            changelog_update: true,
            release: true,
            features_always_increment_minor: false,
            tag_name_template: None,
            changelog_path: None,
        }
    }
}

impl UpdateConfig {
    pub fn with_semver_check(self, semver_check: bool) -> Self {
        Self {
            semver_check,
            ..self
        }
    }

    pub fn with_features_always_increment_minor(
        self,
        features_always_increment_minor: bool,
    ) -> Self {
        Self {
            features_always_increment_minor,
            ..self
        }
    }

    pub fn with_changelog_update(self, changelog_update: bool) -> Self {
        Self {
            changelog_update,
            ..self
        }
    }

    pub fn version_updater(&self) -> VersionUpdater {
        VersionUpdater::default()
            .with_features_always_increment_minor(self.features_always_increment_minor)
    }
}

#[derive(Debug, Clone, Default)]
pub struct ChangelogRequest {
    /// When the new release is published. If unspecified, current date is used.
    pub release_date: Option<NaiveDate>,
    pub changelog_config: Option<git_cliff_core::config::Config>,
}

impl UpdateRequest {
    pub fn new(metadata: Metadata) -> anyhow::Result<Self> {
        let local_manifest = cargo_utils::workspace_manifest(&metadata);
        let local_manifest = canonical_local_manifest(local_manifest.as_ref())?;
        Ok(Self {
            local_manifest,
            metadata,
            registry_manifest: None,
            single_package: None,
            changelog_req: ChangelogRequest::default(),
            registry: None,
            dependencies_update: false,
            allow_dirty: false,
            repo_url: None,
            packages_config: PackagesConfig::default(),
            release_commits: None,
            git: None,
        })
    }

    pub fn changelog_path(&self, package: &Package) -> Utf8PathBuf {
        let config = self.get_package_config(&package.name);
        config
            .generic
            .changelog_path
            .map(|p| self.local_manifest.parent().unwrap().join(p))
            .unwrap_or_else(|| {
                package
                    .package_path()
                    .expect("can't determine package path")
                    .join(CHANGELOG_FILENAME)
            })
    }

    pub fn git_client(&self) -> anyhow::Result<Option<GitClient>> {
        self.git
            .as_ref()
            .map(|git| GitClient::new(git.clone()))
            .transpose()
    }

    pub fn cargo_metadata(&self) -> &Metadata {
        &self.metadata
    }

    pub fn set_local_manifest(self, local_manifest: impl AsRef<Path>) -> anyhow::Result<Self> {
        Ok(Self {
            local_manifest: canonical_local_manifest(local_manifest.as_ref())?,
            ..self
        })
    }

    pub fn with_git_client(self, git: GitBackend) -> Self {
        Self {
            git: Some(git),
            ..self
        }
    }

    pub fn with_registry_manifest_path(self, registry_manifest: &Utf8Path) -> io::Result<Self> {
        let registry_manifest = Utf8Path::canonicalize_utf8(registry_manifest)?;
        Ok(Self {
            registry_manifest: Some(registry_manifest),
            ..self
        })
    }

    pub fn with_changelog_req(self, changelog_req: ChangelogRequest) -> Self {
        Self {
            changelog_req,
            ..self
        }
    }

    /// Set update config for all packages.
    pub fn with_default_package_config(mut self, config: UpdateConfig) -> Self {
        self.packages_config.set_default(config);
        self
    }

    /// Set update config for a specific package.
    pub fn with_package_config(
        mut self,
        package: impl Into<String>,
        config: PackageUpdateConfig,
    ) -> Self {
        self.packages_config.set(package.into(), config);
        self
    }

    pub fn get_package_config(&self, package: &str) -> PackageUpdateConfig {
        self.packages_config.get(package)
    }

    pub fn with_registry(self, registry: String) -> Self {
        Self {
            registry: Some(registry),
            ..self
        }
    }

    pub fn with_single_package(self, package: String) -> Self {
        Self {
            single_package: Some(package),
            ..self
        }
    }

    pub fn with_repo_url(self, repo_url: RepoUrl) -> Self {
        Self {
            repo_url: Some(repo_url),
            ..self
        }
    }

    pub fn with_release_commits(self, release_commits: &str) -> anyhow::Result<Self> {
        let regex = Regex::new(release_commits).context("invalid release_commits regex pattern")?;

        Ok(Self {
            release_commits: Some(regex),
            ..self
        })
    }

    pub fn local_manifest_dir(&self) -> anyhow::Result<&Utf8Path> {
        self.local_manifest
            .parent()
            .context("wrong local manifest path")
    }

    pub fn local_manifest(&self) -> &Utf8Path {
        &self.local_manifest
    }

    pub fn registry_manifest(&self) -> Option<&Utf8Path> {
        self.registry_manifest.as_deref()
    }

    pub fn with_dependencies_update(self, dependencies_update: bool) -> Self {
        Self {
            dependencies_update,
            ..self
        }
    }

    pub fn should_update_dependencies(&self) -> bool {
        self.dependencies_update
    }

    pub fn with_allow_dirty(self, allow_dirty: bool) -> Self {
        Self {
            allow_dirty,
            ..self
        }
    }

    pub fn repo_url(&self) -> Option<&RepoUrl> {
        self.repo_url.as_ref()
    }
}

impl ReleaseMetadataBuilder for UpdateRequest {
    fn get_release_metadata(&self, package_name: &str) -> Option<ReleaseMetadata> {
        let config = self.get_package_config(package_name);
        config.generic.release.then(|| ReleaseMetadata {
            tag_name_template: config.generic.tag_name_template.clone(),
            release_name_template: None,
        })
    }
}

/// Determine next version of packages
#[instrument(skip_all)]
pub async fn next_versions(input: &UpdateRequest) -> anyhow::Result<(PackagesUpdate, TempRepo)> {
    let overrides = input.packages_config.overrides.keys().cloned().collect();
    let local_project = Project::new(
        &input.local_manifest,
        input.single_package.as_deref(),
        &overrides,
        &input.metadata,
        input,
    )?;
    let updater = Updater {
        project: &local_project,
        req: input,
    };
    // Retrieve the latest published version of the packages.
    // Release-plz will compare the registry packages with the local packages,
    // to determine the new commits.
    let registry_packages = registry_packages::get_registry_packages(
        input.registry_manifest.as_deref(),
        &local_project.publishable_packages(),
        input.registry.as_deref(),
    )?;

    let repository = local_project
        .get_repo()
        .context("failed to determine local project repository")?;
    if !input.allow_dirty {
        repository.repo.is_clean()?;
    }
    let packages_to_update = updater
        .packages_to_update(&registry_packages, &repository.repo, input.local_manifest())
        .await?;
    Ok((packages_to_update, repository))
}

pub fn root_repo_path(local_manifest: &Utf8Path) -> anyhow::Result<Utf8PathBuf> {
    let manifest_dir = manifest_dir(local_manifest)?;
    root_repo_path_from_manifest_dir(manifest_dir)
}

pub fn root_repo_path_from_manifest_dir(manifest_dir: &Utf8Path) -> anyhow::Result<Utf8PathBuf> {
    let root = git_cmd::git_in_dir(manifest_dir, &["rev-parse", "--show-toplevel"])?;
    Ok(Utf8PathBuf::from(root))
}

pub fn new_manifest_dir_path(
    old_project_root: &Utf8Path,
    old_manifest_dir: &Utf8Path,
    new_project_root: &Utf8Path,
) -> anyhow::Result<Utf8PathBuf> {
    let parent_root = old_project_root.parent().unwrap_or(old_project_root);
    let relative_manifest_dir = strip_prefix(old_manifest_dir, parent_root)
        .context("cannot strip prefix for manifest dir")?;
    Ok(new_project_root.join(relative_manifest_dir))
}

#[derive(Debug, Clone)]
pub struct UpdateResult {
    pub version: Version,
    pub changelog: Option<String>,
    pub semver_check: SemverCheck,
}

impl UpdateResult {
    pub fn last_changes(&self) -> anyhow::Result<Option<ChangelogRelease>> {
        match &self.changelog {
            Some(c) => changelog_parser::last_release_from_str(c),
            None => Ok(None),
        }
    }
}

pub struct Updater<'a> {
    pub project: &'a Project,
    pub req: &'a UpdateRequest,
}

impl Updater<'_> {
    #[instrument(skip_all)]
    async fn packages_to_update(
        &self,
        registry_packages: &PackagesCollection,
        repository: &Repo,
        local_manifest_path: &Utf8Path,
    ) -> anyhow::Result<PackagesUpdate> {
        debug!("calculating local packages");

<<<<<<< HEAD
        let packages_diffs = self
            .get_packages_diffs(registry_packages, repository)
            .await?;
=======
        let packages_diffs = self.get_packages_diffs(registry_packages, repository)?;
        let version_groups = self.get_version_groups(&packages_diffs);
        debug!("version groups: {:?}", version_groups);
>>>>>>> d39117a0

        let mut packages_to_check_for_deps: Vec<&Package> = vec![];
        let mut packages_to_update = PackagesUpdate::default();

        let workspace_version_pkgs: HashSet<String> = packages_diffs
            .iter()
            .filter(|(p, _)| {
                let local_manifest_path = p.package_path().unwrap().join(CARGO_TOML);
                let local_manifest = LocalManifest::try_new(&local_manifest_path).unwrap();
                local_manifest.version_is_inherited()
            })
            .map(|(p, _)| p.name.clone())
            .collect();

        let new_workspace_version = self.new_workspace_version(
            local_manifest_path,
            &packages_diffs,
            &workspace_version_pkgs,
        )?;
        if let Some(new_workspace_version) = &new_workspace_version {
            packages_to_update.with_workspace_version(new_workspace_version.clone());
        }

        let mut old_changelogs = OldChangelogs::new();
        for (p, diff) in packages_diffs {
            if let Some(ref release_commits_regex) = self.req.release_commits {
                if !diff.any_commit_matches(release_commits_regex) {
                    continue;
                };
            }
            let next_version = self.get_next_version(
                new_workspace_version.as_ref(),
                p,
                &workspace_version_pkgs,
                &version_groups,
                &diff,
            )?;
            debug!(
                "package: {}, diff: {diff:?}, next_version: {next_version}",
                p.name,
            );
            let current_version = p.version.clone();
            if next_version != current_version || !diff.registry_package_exists {
                info!(
                    "{}: next version is {next_version}{}",
                    p.name,
                    diff.semver_check.outcome_str()
                );
                let update_result = self.calculate_update_result(
                    diff.commits,
                    next_version,
                    p,
                    diff.semver_check,
                    &mut old_changelogs,
                )?;
                packages_to_update
                    .updates_mut()
                    .push((p.clone(), update_result));
            } else if diff.is_version_published {
                // We need to update this package only if one of its dependencies has changed.
                packages_to_check_for_deps.push(p);
            }
        }

        let changed_packages: Vec<(&Package, &Version)> = packages_to_update
            .updates()
            .iter()
            .map(|(p, u)| (p, &u.version))
            .collect();
        let dependent_packages =
            self.dependent_packages_update(&packages_to_check_for_deps, &changed_packages)?;
        packages_to_update.updates_mut().extend(dependent_packages);
        Ok(packages_to_update)
    }

<<<<<<< HEAD
    async fn get_packages_diffs(
=======
    /// Get the highest next version of all packages for each version group.
    fn get_version_groups(&self, packages_diffs: &[(&Package, Diff)]) -> HashMap<String, Version> {
        let mut version_groups: HashMap<String, Version> = HashMap::new();

        for (pkg, diff) in packages_diffs {
            let pkg_config = self.req.get_package_config(&pkg.name);
            let version_updater = pkg_config.generic.version_updater();
            if let Some(version_group) = pkg_config.version_group {
                let next_pkg_ver = pkg.version.next_from_diff(diff, version_updater);
                match version_groups.entry(version_group.clone()) {
                    std::collections::hash_map::Entry::Occupied(v) => {
                        // maximum version of the group until now
                        let max = v.get();
                        if max < &next_pkg_ver {
                            version_groups.insert(version_group, next_pkg_ver);
                        }
                    }
                    std::collections::hash_map::Entry::Vacant(_) => {
                        version_groups.insert(version_group, next_pkg_ver);
                    }
                }
            }
        }

        version_groups
    }

    fn new_workspace_version(
        &self,
        local_manifest_path: &Utf8Path,
        packages_diffs: &[(&Package, Diff)],
        workspace_version_pkgs: &HashSet<String>,
    ) -> anyhow::Result<Option<Version>> {
        let workspace_version = {
            let local_manifest = LocalManifest::try_new(local_manifest_path)?;
            local_manifest.get_workspace_version()
        };
        let new_workspace_version = workspace_version_pkgs
            .iter()
            .filter_map(|workspace_package| {
                for (p, diff) in packages_diffs {
                    if workspace_package == &p.name {
                        let pkg_config = self.req.get_package_config(&p.name);
                        let version_updater = pkg_config.generic.version_updater();
                        let next = p.version.next_from_diff(diff, version_updater);
                        if let Some(workspace_version) = &workspace_version {
                            if &next >= workspace_version {
                                return Some(next);
                            }
                        }
                    }
                }
                None
            })
            .max();
        Ok(new_workspace_version)
    }

    fn get_packages_diffs(
>>>>>>> d39117a0
        &self,
        registry_packages: &PackagesCollection,
        repository: &Repo,
    ) -> anyhow::Result<Vec<(&Package, Diff)>> {
        // Store diff for each package. This operation is not thread safe, so we do it in one
        // package at a time.
        let packages_diffs_res: anyhow::Result<Vec<(&Package, Diff)>> = self
            .project
            .publishable_packages()
            .iter()
            .map(|&p| {
                let diff = self
                    .get_diff(p, registry_packages, repository)
                    .context("failed to retrieve difference between packages")?;
                Ok((p, diff))
            })
            .collect();

        let mut packages_diffs = self.fill_commits(&packages_diffs_res?, repository).await?;
        let packages_commits: HashMap<String, Vec<Commit>> = packages_diffs
            .iter()
            .map(|(p, d)| (p.name.clone(), d.commits.clone()))
            .collect();

        let semver_check_result: anyhow::Result<()> =
            packages_diffs.par_iter_mut().try_for_each(|(p, diff)| {
                let registry_package = registry_packages.get_package(&p.name);
                if let Some(registry_package) = registry_package {
                    let package_path = get_package_path(p, repository, self.project.root())
                        .context("can't retrieve package path")?;
                    let package_config = self.req.get_package_config(&p.name);
                    for pkg_to_include in &package_config.changelog_include {
                        if let Some(commits) = packages_commits.get(pkg_to_include) {
                            diff.add_commits(commits);
                        }
                    }
                    if should_check_semver(p, package_config.semver_check())
                        && diff.should_update_version()
                    {
                        let registry_package_path = registry_package
                            .package_path()
                            .context("can't retrieve registry package path")?;
                        let semver_check =
                            semver_check::run_semver_check(&package_path, registry_package_path)
                                .context("error while running cargo-semver-checks")?;
                        diff.set_semver_check(semver_check);
                    }
                }
                Ok(())
            });
        semver_check_result?;

        Ok(packages_diffs)
    }

    async fn fill_commits<'a>(
        &self,
        packages_diffs: &[(&'a Package, Diff)],
        repository: &Repo,
    ) -> anyhow::Result<Vec<(&'a Package, Diff)>> {
        let git_client = self.req.git_client()?;
        let changelog_request: &ChangelogRequest = &self.req.changelog_req;
        let mut all_commits: HashMap<String, &Commit> = HashMap::new();
        let mut packages_diffs = packages_diffs.to_owned();
        if let Some(changelog_config) = changelog_request.changelog_config.as_ref() {
            let required_info = get_required_info(&changelog_config.changelog);
            for (_package, diff) in &mut packages_diffs {
                for commit in &mut diff.commits {
                    fill_commit(
                        commit,
                        &required_info,
                        repository,
                        &mut all_commits,
                        git_client.as_ref(),
                    )
                    .await?;
                }
            }
        }
        Ok(packages_diffs)
    }

    /// Return the update to apply to the packages that depend on the `changed_packages`.
    ///
    /// ## Args
    ///
    /// - `packages_to_check_for_deps`: The packages that might need to be updated.
    ///   We update them if they depend on any of the `changed_packages`.
    ///   If they don't depend on any of the `changed_packages`, they are not updated
    ///   because they don't contain any new commits.
    /// - `changed_packages`: The packages that have changed (i.e. contains commits).
    fn dependent_packages_update(
        &self,
        packages_to_check_for_deps: &[&Package],
        changed_packages: &[(&Package, &Version)],
    ) -> anyhow::Result<PackagesToUpdate> {
        let workspace_manifest = LocalManifest::try_new(self.req.local_manifest())?;
        let workspace_dependencies = workspace_manifest.get_workspace_dependency_table();

        let mut old_changelogs = OldChangelogs::new();
        let workspace_dir = manifest_dir(self.req.local_manifest())?;
        let packages_to_update = packages_to_check_for_deps
            .iter()
            .filter_map(|p| {
                p.dependencies_to_update(changed_packages, workspace_dependencies, workspace_dir)
                    .ok()
                    .filter(|deps| !deps.is_empty())
                    .map(|deps| (p, deps))
            })
            .map(|(&p, deps)| self.calculate_package_update_result(&deps, p, &mut old_changelogs))
            .collect::<anyhow::Result<Vec<_>>>()?;
        Ok(packages_to_update)
    }

    fn calculate_package_update_result(
        &self,
        deps: &[&Package],
        p: &Package,
        old_changelogs: &mut OldChangelogs,
    ) -> anyhow::Result<(Package, UpdateResult)> {
        let deps: Vec<&str> = deps.iter().map(|d| d.name.as_str()).collect();
        let commits = {
            let change = format!(
                "chore: updated the following local packages: {}",
                deps.join(", ")
            );
            vec![Commit::new(NO_COMMIT_ID.to_string(), change)]
        };
        let next_version = { p.version.increment_patch() };
        info!(
            "{}: dependencies changed. Next version is {next_version}",
            p.name
        );
        let update_result = self.calculate_update_result(
            commits,
            next_version,
            p,
            SemverCheck::Skipped,
            old_changelogs,
        )?;
        Ok((p.clone(), update_result))
    }

    fn calculate_update_result(
        &self,
        commits: Vec<Commit>,
        next_version: Version,
        p: &Package,
        semver_check: SemverCheck,
        old_changelogs: &mut OldChangelogs,
    ) -> Result<UpdateResult, anyhow::Error> {
        let changelog_path = self.req.changelog_path(p);
        let old_changelog: Option<String> = old_changelogs.get_or_read(&changelog_path);
        let update_result = self.update_result(
            commits,
            next_version,
            p,
            semver_check,
            old_changelog.as_deref(),
        )?;
        if let Some(changelog) = &update_result.changelog {
            old_changelogs.insert(changelog_path, changelog.clone());
        }
        Ok(update_result)
    }

    /// This function needs `old_changelog` so that you can have changes of different
    /// packages in the same changelog.
    fn update_result(
        &self,
        commits: Vec<Commit>,
        version: Version,
        package: &Package,
        semver_check: SemverCheck,
        old_changelog: Option<&str>,
    ) -> anyhow::Result<UpdateResult> {
        let repo_url = self.req.repo_url.as_ref();
        let release_link = {
            let prev_tag = self
                .project
                .git_tag(&package.name, &package.version.to_string());
            let next_tag = self.project.git_tag(&package.name, &version.to_string());
            repo_url.map(|r| r.git_release_link(&prev_tag, &next_tag))
        };

        let pr_link = repo_url.map(|r| r.git_pr_link());

        lazy_static::lazy_static! {
            // match PR/issue numbers, e.g. `#123`
            static ref PR_RE: Regex = Regex::new("#(\\d+)").unwrap();
        }
        let changelog = {
            let cfg = self.req.get_package_config(package.name.as_str());
            let changelog_req = cfg
                .should_update_changelog()
                .then_some(self.req.changelog_req.clone());
            let commits: Vec<Commit> = commits
                .into_iter()
                // If not conventional commit, only consider the first line of the commit message.
                .filter_map(|c| {
                    if c.is_conventional() {
                        Some(c)
                    } else {
                        c.message.lines().next().map(|line| Commit {
                            message: line.to_string(),
                            ..c
                        })
                    }
                })
                // replace #123 with [#123](https://link_to_pr).
                // If the number refers to an issue, GitHub redirects the PR link to the issue link.
                .map(|c| {
                    if let Some(pr_link) = &pr_link {
                        let result = PR_RE.replace_all(&c.message, format!("[#$1]({pr_link}/$1)"));
                        Commit {
                            message: result.to_string(),
                            ..c
                        }
                    } else {
                        c
                    }
                })
                .collect();
            changelog_req
                .map(|r| {
                    get_changelog(
                        &commits,
                        &version,
                        Some(r),
                        old_changelog,
                        repo_url,
                        release_link.as_deref(),
                        package,
                    )
                })
                .transpose()
        }?;

        Ok(UpdateResult {
            version,
            changelog,
            semver_check,
        })
    }

    /// This operation is not thread-safe, because we do `git checkout` on the repository.
    #[instrument(
        skip_all,
        fields(package = %package.name)
    )]
    fn get_diff(
        &self,
        package: &Package,
        registry_packages: &PackagesCollection,
        repository: &Repo,
    ) -> anyhow::Result<Diff> {
        let package_path = get_package_path(package, repository, self.project.root())
            .context("failed to determine package path")?;

        repository
            .checkout_head()
            .context("can't checkout head to calculate diff")?;
        let registry_package = registry_packages.get_registry_package(&package.name);
        let mut diff = Diff::new(registry_package.is_some());
        let pathbufs_to_check = pathbufs_to_check(&package_path, package);
        let paths_to_check: Vec<&Path> = pathbufs_to_check.iter().map(|p| p.as_ref()).collect();
        if let Err(err) = repository.checkout_last_commit_at_paths(&paths_to_check) {
            if err
                .to_string()
                .contains("Your local changes to the following files would be overwritten")
            {
                return Err(err.context("The allow-dirty option can't be used in this case"));
            } else {
                info!("{}: there are no commits", package.name);
                return Ok(diff);
            }
        }

        let git_tag = self
            .project
            .git_tag(&package.name, &package.version.to_string());
        let tag_commit = repository.get_tag_commit(&git_tag);
        if tag_commit.is_some() {
            let registry_package = registry_package.with_context(|| format!("package `{}` not found in the registry, but the git tag {git_tag} exists. Consider running `cargo publish` manually to publish this package.", package.name))?;
            anyhow::ensure!(
                registry_package.package.version == package.version,
                "package `{}` has a different version ({}) with respect to the registry package ({}), but the git tag {git_tag} exists. Consider running `cargo publish` manually to publish the new version of this package.",
                package.name, package.version, registry_package.package.version
            );
        }
        self.get_package_diff(
            &package_path,
            package,
            registry_package,
            repository,
            tag_commit.as_deref(),
            &mut diff,
        )?;
        repository
            .checkout_head()
            .context("can't checkout to head after calculating diff")?;
        Ok(diff)
    }

    fn get_package_diff(
        &self,
        package_path: &Utf8Path,
        package: &Package,
        registry_package: Option<&RegistryPackage>,
        repository: &Repo,
        tag_commit: Option<&str>,
        diff: &mut Diff,
    ) -> anyhow::Result<()> {
        let pathbufs_to_check = pathbufs_to_check(package_path, package);
        let paths_to_check: Vec<&Path> = pathbufs_to_check.iter().map(|p| p.as_ref()).collect();
        loop {
            let current_commit_message = repository.current_commit_message()?;
            let current_commit_hash = repository.current_commit_hash()?;

            // Check if files changed in git commit belong to the current package.
            // This is required because a package can contain another package in a subdirectory.
            let are_changed_files_in_pkg =
                || are_changed_files_in_package(package_path, repository, &current_commit_hash);

            if let Some(registry_package) = registry_package {
                debug!(
                    "package {} found in cargo registry",
                    registry_package.package.name
                );
                let registry_package_path = registry_package.package.package_path()?;

                let are_packages_equal = self.check_package_equality(
                    repository,
                    package,
                    package_path,
                    registry_package_path,
                )?;
                if are_packages_equal
                    || is_commit_too_old(
                        repository,
                        tag_commit,
                        registry_package.published_at_sha1(),
                        &current_commit_hash,
                    )
                {
                    debug!("next version calculated starting from commits after `{current_commit_hash}`");
                    if diff.commits.is_empty() {
                        self.add_dependencies_update_if_any(
                            diff,
                            &registry_package.package,
                            package,
                            registry_package_path,
                        )?;
                    }
                    // The local package is identical to the registry one, which means that
                    // the package was published at this commit, so we will not count this commit
                    // as part of the release.
                    // We can process the next create.
                    break;
                } else if registry_package.package.version != package.version {
                    info!("{}: the local package has already a different version with respect to the registry package, so release-plz will not update it", package.name);
                    diff.set_version_unpublished();
                    break;
                } else if are_changed_files_in_pkg() {
                    debug!("packages are different");
                    // At this point of the git history, the two packages are different,
                    // which means that this commit is not present in the published package.
                    diff.commits.push(Commit::new(
                        current_commit_hash,
                        current_commit_message.clone(),
                    ));
                }
            } else if are_changed_files_in_pkg() {
                diff.commits.push(Commit::new(
                    current_commit_hash,
                    current_commit_message.clone(),
                ));
            }
            // Go back to the previous commit.
            // Keep in mind that the info contained in `package` might be outdated,
            // because commits could contain changes to Cargo.toml.
            if let Err(_err) = repository.checkout_previous_commit_at_paths(&paths_to_check) {
                debug!("there are no other commits");
                break;
            }
        }
        Ok(())
    }

    fn check_package_equality(
        &self,
        repository: &Repo,
        package: &Package,
        package_path: &Utf8Path,
        registry_package_path: &Utf8Path,
    ) -> anyhow::Result<bool> {
        if is_readme_updated(&package.name, package_path, registry_package_path)? {
            debug!("{}: README updated", package.name);
            return Ok(false);
        }
        // We run `cargo package` when comparing packages, which can edit files, such as `Cargo.lock`.
        // Store its path so it can be reverted after comparison.
        let cargo_lock_path = self
            .get_cargo_lock_path(repository)
            .context("failed to determine Cargo.lock path")?;
        let are_packages_equal = are_packages_equal(package_path, registry_package_path)
            .context("cannot compare packages")?;
        if let Some(cargo_lock_path) = cargo_lock_path.as_deref() {
            // Revert any changes to `Cargo.lock`
            repository
                .checkout(cargo_lock_path)
                .context("cannot revert changes introduced when comparing packages")?;
        }
        Ok(are_packages_equal)
    }

    fn add_dependencies_update_if_any(
        &self,
        diff: &mut Diff,
        registry_package: &Package,
        package: &Package,
        registry_package_path: &Utf8Path,
    ) -> anyhow::Result<()> {
        let are_toml_dependencies_updated =
            || are_toml_dependencies_updated(&registry_package.dependencies, &package.dependencies);
        let are_lock_dependencies_updated = || {
            lock_compare::are_lock_dependencies_updated(
                &self.project.cargo_lock_path(),
                registry_package_path,
            )
            .context("Can't check if Cargo.lock dependencies are up to date")
        };
        if are_toml_dependencies_updated() {
            diff.commits.push(Commit::new(
                NO_COMMIT_ID.to_string(),
                "chore: update Cargo.toml dependencies".to_string(),
            ));
        } else if are_lock_dependencies_updated()? {
            diff.commits.push(Commit::new(
                NO_COMMIT_ID.to_string(),
                "chore: update Cargo.lock dependencies".to_string(),
            ));
        } else {
            info!("{}: already up to date", package.name);
        }
        Ok(())
    }

    fn get_cargo_lock_path(&self, repository: &Repo) -> anyhow::Result<Option<String>> {
        let project_cargo_lock = self.project.cargo_lock_path();
        let relative_lock_path = strip_prefix(&project_cargo_lock, self.project.root())?;
        let repository_cargo_lock = repository.directory().join(relative_lock_path);
        if repository_cargo_lock.exists() {
            Ok(Some(repository_cargo_lock.to_string()))
        } else {
            Ok(None)
        }
    }

    fn get_next_version(
        &self,
        new_workspace_version: Option<&Version>,
        p: &Package,
        workspace_version_pkgs: &HashSet<String>,
        version_groups: &HashMap<String, Version>,
        diff: &Diff,
    ) -> anyhow::Result<Version> {
        let pkg_config = self.req.get_package_config(&p.name);
        let next_version = match new_workspace_version {
            Some(max_workspace_version) if workspace_version_pkgs.contains(p.name.as_str()) => {
                debug!(
                    "next version of {} is workspace version: {max_workspace_version}",
                    p.name
                );
                max_workspace_version.clone()
            }
            _ => {
                if let Some(version_group) = pkg_config.version_group {
                    version_groups
                        .get(&version_group)
                        .with_context(|| {
                            format!("failed to retrieve version for version group {version_group}")
                        })?
                        .clone()
                } else {
                    let version_updater = pkg_config.generic.version_updater();
                    p.version.next_from_diff(diff, version_updater)
                }
            }
        };
        Ok(next_version)
    }
}

/// `hash` is only used for logging purposes.
fn are_changed_files_in_package(package_path: &Utf8Path, repository: &Repo, hash: &str) -> bool {
    let Ok(package_files) = get_package_files(package_path, repository).inspect_err(|e| {
        debug!("failed to get package files at commit {hash}: {e:?}");
    }) else {
        // `cargo package` can fail if the package doesn't contain a Cargo.toml file yet.
        return true;
    };
    let Ok(changed_files) = repository.files_of_current_commit().inspect_err(|e| {
        warn!("failed to get changed files of commit {hash}: {e:?}");
    }) else {
        // Assume that this commit contains changes to the package.
        return true;
    };
    !package_files.is_disjoint(&changed_files)
}

/// Get files that belong to the package.
/// The paths are relative to the git repo root.
fn get_package_files(
    package_path: &Utf8Path,
    repository: &Repo,
) -> anyhow::Result<HashSet<Utf8PathBuf>> {
    // Get relative path of the crate with respect to the repository because we need to compare
    // files with the git output.
    let crate_relative_path = package_path.strip_prefix(repository.directory())?;
    let sources = get_cargo_package_files(package_path)?
        .into_iter()
        // filter file generated by `cargo package` that isn't in git.
        .filter(|l| l != "Cargo.toml.orig" && l != ".cargo_vcs_info.json")
        .map(|l| {
            let is_crate_path_same_as_git_repo = crate_relative_path == "";
            if is_crate_path_same_as_git_repo {
                l
            } else {
                crate_relative_path.join(l)
            }
        })
        .collect();
    Ok(sources)
}

struct OldChangelogs {
    old_changelogs: HashMap<Utf8PathBuf, String>,
}

impl OldChangelogs {
    fn new() -> Self {
        Self {
            old_changelogs: HashMap::new(),
        }
    }

    fn get_or_read(&self, changelog_path: &Utf8PathBuf) -> Option<String> {
        self.old_changelogs
            .get(changelog_path)
            .cloned()
            .or(fs_err::read_to_string(changelog_path).ok())
    }

    fn insert(&mut self, changelog_path: Utf8PathBuf, changelog: String) {
        self.old_changelogs.insert(changelog_path, changelog);
    }
}

fn get_changelog(
    commits: &[Commit],
    next_version: &Version,
    changelog_req: Option<ChangelogRequest>,
    old_changelog: Option<&str>,
    repo_url: Option<&RepoUrl>,
    release_link: Option<&str>,
    package: &Package,
) -> anyhow::Result<String> {
    let commits = commits.iter().map(|c| c.to_cliff_commit()).collect();
    let mut changelog_builder =
        ChangelogBuilder::new(commits, next_version.to_string(), package.name.clone());
    if let Some(changelog_req) = changelog_req {
        if let Some(release_date) = changelog_req.release_date {
            changelog_builder = changelog_builder.with_release_date(release_date);
        }
        if let Some(config) = changelog_req.changelog_config {
            changelog_builder = changelog_builder.with_config(config);
        }
        if let Some(link) = release_link {
            changelog_builder = changelog_builder.with_release_link(link);
        }
        if let Some(repo_url) = repo_url {
            let remote = Remote {
                owner: repo_url.owner.clone(),
                repo: repo_url.name.clone(),
                link: repo_url.full_host(),
            };
            changelog_builder = changelog_builder.with_remote(remote);
        }
        let is_unpublished_package = next_version == &package.version;
        if !is_unpublished_package {
            let last_version = old_changelog
                .and_then(|old_changelog| {
                    changelog_parser::last_version_from_str(old_changelog)
                        .ok()
                        .flatten()
                })
                .unwrap_or(package.version.to_string());
            changelog_builder = changelog_builder.with_previous_version(last_version);
        }
    }
    let new_changelog = changelog_builder.build();
    let changelog = match old_changelog {
        Some(old_changelog) => new_changelog.prepend(old_changelog)?,
        None => new_changelog.generate()?, // Old changelog doesn't exist.
    };
    Ok(changelog)
}

fn get_package_path(
    package: &Package,
    repository: &Repo,
    project_root: &Utf8Path,
) -> anyhow::Result<Utf8PathBuf> {
    let package_path = package.package_path()?;
    get_repo_path(package_path, repository, project_root)
}

fn get_repo_path(
    old_path: &Utf8Path,
    repository: &Repo,
    project_root: &Utf8Path,
) -> anyhow::Result<Utf8PathBuf> {
    let relative_path =
        strip_prefix(old_path, project_root).context("error while retrieving package_path")?;
    let result_path = repository.directory().join(relative_path);

    Ok(result_path)
}

/// Check if commit belongs to a previous version of the package.
/// `tag_commit` is the commit hash of the tag of the previous version.
/// `published_at_commit` is the commit hash where `cargo publish` ran.
fn is_commit_too_old(
    repository: &Repo,
    tag_commit: Option<&str>,
    published_at_commit: Option<&str>,
    current_commit_hash: &str,
) -> bool {
    if let Some(tag_commit) = tag_commit.as_ref() {
        if repository.is_ancestor(current_commit_hash, tag_commit) {
            debug!("stopping looking at git history because the current commit ({}) is an ancestor of the commit ({}) tagged with the previous version.", current_commit_hash, tag_commit);
            return true;
        }
    }

    if let Some(published_commit) = published_at_commit.as_ref() {
        if repository.is_ancestor(current_commit_hash, published_commit) {
            debug!("stopping looking at git history because the current commit ({}) is an ancestor of the commit ({}) where the previous version was published.", current_commit_hash, published_commit);
            return true;
        }
    }
    false
}

fn pathbufs_to_check(package_path: &Utf8Path, package: &Package) -> Vec<Utf8PathBuf> {
    let mut paths = vec![package_path.to_path_buf()];
    if let Some(readme_path) = local_readme_override(package, package_path) {
        paths.push(readme_path);
    }
    paths
}

/// Check if release-plz should check the semver compatibility of the package.
/// - `run_semver_check` is true if the user wants to run the semver check.
fn should_check_semver(package: &Package, run_semver_check: bool) -> bool {
    let is_cargo_semver_checks_installed = semver_check::is_cargo_semver_checks_installed;
    run_semver_check && is_library(package) && is_cargo_semver_checks_installed()
}

pub fn workspace_packages(metadata: &Metadata) -> anyhow::Result<Vec<Package>> {
    cargo_utils::workspace_members(metadata).map(|members| members.collect())
}

pub fn publishable_packages_from_manifest(
    manifest: impl AsRef<Utf8Path>,
) -> anyhow::Result<Vec<Package>> {
    let metadata = cargo_utils::get_manifest_metadata(manifest.as_ref())?;
    cargo_utils::workspace_members(&metadata)
        .map(|members| members.filter(|p| p.is_publishable()).collect())
}

pub trait Publishable {
    fn is_publishable(&self) -> bool;
}

impl Publishable for Package {
    /// Return true if the package can be published to at least one register (e.g. crates.io).
    fn is_publishable(&self) -> bool {
        if let Some(publish) = &self.publish {
            // `publish.is_empty()` is:
            // - true: when `publish` in Cargo.toml is `[]` or `false`.
            // - false: when the package can be published only to certain registries.
            //          E.g. when `publish` in Cargo.toml is `["my-reg"]` or `true`.
            !publish.is_empty()
        } else {
            // If it's not an example, the package can be published anywhere
            !is_example_package(self)
        }
    }
}

fn is_example_package(package: &Package) -> bool {
    package.targets.iter().all(|t| t.kind == ["example"])
}

fn is_library(package: &Package) -> bool {
    package
        .targets
        .iter()
        .any(|t| t.kind.contains(&"lib".to_string()))
}

pub fn copy_to_temp_dir(target: &Utf8Path) -> anyhow::Result<Utf8TempDir> {
    let tmp_dir = Utf8TempDir::new().context("cannot create temporary directory")?;
    copy_dir(target, tmp_dir.path())
        .with_context(|| format!("cannot copy directory {target:?} to {tmp_dir:?}"))?;
    Ok(tmp_dir)
}

trait PackageDependencies {
    /// Returns the `updated_packages` which should be updated in the dependencies of the package.
    fn dependencies_to_update<'a>(
        &self,
        updated_packages: &'a [(&Package, &Version)],
        workspace_dependencies: Option<&dyn TableLike>,
        workspace_dir: &Utf8Path,
    ) -> anyhow::Result<Vec<&'a Package>>;
}

impl PackageDependencies for Package {
    fn dependencies_to_update<'a>(
        &self,
        updated_packages: &'a [(&Package, &Version)],
        workspace_dependencies: Option<&dyn TableLike>,
        workspace_dir: &Utf8Path,
    ) -> anyhow::Result<Vec<&'a Package>> {
        // Look into the toml manifest because `cargo_metadata` doesn't distinguish between
        // empty `version` in Cargo.toml and `version = "*"`
        let package_manifest = LocalManifest::try_new(&self.manifest_path)?;
        let package_dir = manifest_dir(&package_manifest.path)?.to_owned();

        let mut deps_to_update: Vec<&Package> = vec![];
        for (p, next_ver) in updated_packages {
            let canonical_path = p.canonical_path()?;
            // Find the dependencies that have the same path as the updated package.
            let matching_deps = package_manifest
                .get_dependency_tables()
                .flat_map(|t| {
                    t.iter().filter_map(|(name, d)| {
                        d.as_table_like().map(|d| {
                            match workspace_dependencies {
                                Some(workspace_dependencies) if is_workspace_dependency(d) => {
                                    // The dependency of the package Cargo.toml is inherited from the workspace,
                                    // so we find the dependency of the workspace and use it instead.
                                    let dep = workspace_dependencies
                                        .iter()
                                        .find(|(n, _)| n == &name)
                                        .and_then(|(_, d)| d.as_table_like())
                                        .unwrap_or(d);
                                    // Return also the path of the Cargo.toml so that we can resolve the
                                    // relative path of the dependency later.
                                    (workspace_dir, dep)
                                }
                                _ => (package_dir.as_path(), d),
                            }
                        })
                    })
                })
                // Exclude path dependencies without `version`.
                .filter(|(_toml_base_path, d)| d.contains_key("version"))
                .filter(|(toml_base_path, d)| {
                    is_dependency_referred_to_package(*d, toml_base_path, &canonical_path)
                })
                .map(|(_, dep)| dep);

            for dep in matching_deps {
                if should_update_dependency(dep, next_ver)? {
                    deps_to_update.push(p);
                }
            }
        }

        Ok(deps_to_update)
    }
}

/// Check if the dependency is in the form of `dep_name.workspace = true`.
fn is_workspace_dependency(d: &dyn TableLike) -> bool {
    d.get("workspace")
        .is_some_and(|w| w.as_bool() == Some(true))
        && !d.contains_key("version")
        && !d.contains_key("path")
}

/// Check if `dependency` (contained in the Cargo.toml at `dependency_package_dir`) refers
/// to the package at `package_dir`.
/// I.e. if the absolute path of the dependency is the same as the absolute path of the package.
pub(crate) fn is_dependency_referred_to_package(
    dependency: &dyn TableLike,
    package_dir: &Utf8Path,
    dependency_package_dir: &Utf8Path,
) -> bool {
    canonicalized_path(dependency, package_dir)
        .is_some_and(|dep_path| dep_path == dependency_package_dir)
}

/// Dependencies are expressed as relative paths in the Cargo.toml file.
/// This function returns the absolute path of the dependency.
///
/// ## Args
///
/// - `package_dir`: directory containing the Cargo.toml where the dependency is listed
/// - `dependency`: entry of the Cargo.toml
fn canonicalized_path(dependency: &dyn TableLike, package_dir: &Utf8Path) -> Option<PathBuf> {
    dependency
        .get("path")
        .and_then(|i| i.as_str())
        .and_then(|relpath| dunce::canonicalize(package_dir.join(relpath)).ok())
}

fn should_update_dependency(dep: &dyn TableLike, next_ver: &Version) -> anyhow::Result<bool> {
    let old_req = dep
        .get("version")
        .expect("filter ensures this")
        .as_str()
        .unwrap_or("*");
    let should_update_dep = upgrade_requirement(old_req, next_ver)?.is_some();
    Ok(should_update_dep)
}

#[cfg(test)]
mod tests {
    use super::*;

    #[test]
    fn same_version_is_not_added_to_changelog() {
        let commits = vec![
            Commit::new(crate::NO_COMMIT_ID.to_string(), "fix: myfix".to_string()),
            Commit::new(crate::NO_COMMIT_ID.to_string(), "simple update".to_string()),
        ];

        let next_version = Version::new(1, 1, 0);
        let changelog_req = ChangelogRequest::default();

        let old = r#"## [1.1.0] - 1970-01-01

### fix bugs
- my awesomefix

### other
- complex update
"#;
        let new = get_changelog(
            &commits,
            &next_version,
            Some(changelog_req),
            Some(old),
            None,
            None,
            &fake_package::FakePackage::new("my_package").into(),
        )
        .unwrap();
        assert_eq!(old, new);
    }
}<|MERGE_RESOLUTION|>--- conflicted
+++ resolved
@@ -477,15 +477,9 @@
     ) -> anyhow::Result<PackagesUpdate> {
         debug!("calculating local packages");
 
-<<<<<<< HEAD
-        let packages_diffs = self
-            .get_packages_diffs(registry_packages, repository)
-            .await?;
-=======
         let packages_diffs = self.get_packages_diffs(registry_packages, repository)?;
         let version_groups = self.get_version_groups(&packages_diffs);
         debug!("version groups: {:?}", version_groups);
->>>>>>> d39117a0
 
         let mut packages_to_check_for_deps: Vec<&Package> = vec![];
         let mut packages_to_update = PackagesUpdate::default();
@@ -561,9 +555,6 @@
         Ok(packages_to_update)
     }
 
-<<<<<<< HEAD
-    async fn get_packages_diffs(
-=======
     /// Get the highest next version of all packages for each version group.
     fn get_version_groups(&self, packages_diffs: &[(&Package, Diff)]) -> HashMap<String, Version> {
         let mut version_groups: HashMap<String, Version> = HashMap::new();
@@ -622,8 +613,7 @@
         Ok(new_workspace_version)
     }
 
-    fn get_packages_diffs(
->>>>>>> d39117a0
+    async fn get_packages_diffs(
         &self,
         registry_packages: &PackagesCollection,
         repository: &Repo,

use crate::{
    changelog_parser::{self, ChangelogRelease},
    copy_dir::copy_dir,
    diff::Diff,
    lock_compare,
    package_compare::are_packages_equal,
    package_path::{manifest_dir, PackagePath},
    registry_packages::{self, PackagesCollection},
    repo_url::RepoUrl,
    semver_check::{self, SemverCheck},
    strip_prefix::strip_prefix,
    tmp_repo::TempRepo,
    version::NextVersionFromDiff,
    ChangelogBuilder, PackagesToUpdate, PackagesUpdate, CARGO_TOML, CHANGELOG_FILENAME,
};
use anyhow::Context;
use cargo_metadata::{semver::Version, Dependency, Package};
use cargo_utils::{upgrade_requirement, LocalManifest};
use chrono::NaiveDate;
use git_cliff_core::{commit::Commit, config::Config as GitCliffConfig};
use git_cmd::{self, Repo};
use next_version::NextVersion;
use rayon::prelude::{IntoParallelRefMutIterator, ParallelIterator};
use regex::Regex;
use std::{
    collections::{BTreeMap, HashMap, HashSet},
    fs, io,
    path::{Path, PathBuf},
};
use tempfile::{tempdir, TempDir};
use tracing::{debug, info, instrument, warn};

// Used to indicate that this is a dummy commit with no corresponding ID available
pub(crate) const NO_COMMIT_ID: &str = "N/A";
const ERR_NO_PUBLIC_PACKAGE: &str = "no public packages found";

pub trait RequestReleaseValidator {
    fn is_release_enabled(&self, package_name: &str) -> bool;
}

#[derive(Debug, Clone)]
pub struct UpdateRequest {
    /// The manifest of the project you want to update.
    local_manifest: PathBuf,
    /// Manifest of the project containing packages at the versions published in the Cargo registry.
    registry_manifest: Option<PathBuf>,
    /// Update just this package.
    single_package: Option<String>,
    /// Changelog options.
    changelog_req: ChangelogRequest,
    /// Registry where the packages are stored.
    /// The registry name needs to be present in the Cargo config.
    /// If unspecified, crates.io is used.
    registry: Option<String>,
    /// - If true, update all the dependencies in Cargo.lock by running `cargo update`.
    /// - If false, updates the workspace packages in Cargo.lock by running `cargo update --workspace`.
    dependencies_update: bool,
    /// Allow dirty working directories to be updated.
    /// The uncommitted changes will be part of the update.
    allow_dirty: bool,
    /// Repository Url. If present, the new changelog entry contains a link to the diff between the old and new version.
    /// Format: `https://{repo_host}/{repo_owner}/{repo_name}/compare/{old_tag}...{new_tag}`.
    repo_url: Option<RepoUrl>,
    /// Package-specific configurations.
    packages_config: PackagesConfig,
}

#[derive(Debug, Clone, Default)]
struct PackagesConfig {
    /// Config for packages that don't have a specific configuration.
    default: UpdateConfig,
    /// Configurations that override `default`.
    /// The key is the package name.
    overrides: BTreeMap<String, PackageUpdateConfig>,
}

impl From<UpdateConfig> for PackageUpdateConfig {
    fn from(config: UpdateConfig) -> Self {
        Self {
            generic: config,
            changelog_path: None,
            changelog_include: vec![],
        }
    }
}

impl PackagesConfig {
    fn get(&self, package_name: &str) -> PackageUpdateConfig {
        self.overrides
            .get(package_name)
            .cloned()
            .unwrap_or(self.default.clone().into())
    }

    fn set_default(&mut self, config: UpdateConfig) {
        self.default = config;
    }

    fn set(&mut self, package_name: String, config: PackageUpdateConfig) {
        self.overrides.insert(package_name, config);
    }
}

#[derive(Debug, Clone, PartialEq, Eq)]
pub struct UpdateConfig {
    /// Controls when to run cargo-semver-checks.
    /// Note: You can only run cargo-semver-checks if the package contains a library.
    ///       For example, if it has a `lib.rs` file.
    pub semver_check: bool,
    /// Whether to create/update changelog or not.
    /// Default: `true`.
    pub changelog_update: bool,
    /// High-level toggle to process this package or ignore it
    pub release: bool,
}

/// Package-specific config
#[derive(Debug, Clone, PartialEq, Eq, Default)]
pub struct PackageUpdateConfig {
    /// config that can be applied by default to all packages.
    pub generic: UpdateConfig,
    /// The changelog path can only be specified for a single package.
    /// I.e. it cannot be applied to `[workspace]` configuration.
    /// This path needs to be a relative path to the Cargo.toml of the project.
    /// I.e. if you have a workspace, it needs to be relative to the workspace root.
    pub changelog_path: Option<PathBuf>,
    /// List of package names.
    /// Include the changelogs of these packages in the changelog of the current package.
    pub changelog_include: Vec<String>,
}

impl PackageUpdateConfig {
    pub fn semver_check(&self) -> bool {
        self.generic.semver_check
    }

    pub fn should_update_changelog(&self) -> bool {
        self.generic.changelog_update
    }
}

impl Default for UpdateConfig {
    fn default() -> Self {
        Self {
            semver_check: true,
            changelog_update: true,
            release: true,
        }
    }
}

impl UpdateConfig {
    pub fn with_semver_check(self, semver_check: bool) -> Self {
        Self {
            semver_check,
            ..self
        }
    }

    pub fn with_changelog_update(self, changelog_update: bool) -> Self {
        Self {
            changelog_update,
            ..self
        }
    }
}

#[derive(Debug, Clone, Default)]
pub struct ChangelogRequest {
    /// When the new release is published. If unspecified, current date is used.
    pub release_date: Option<NaiveDate>,
    pub changelog_config: Option<GitCliffConfig>,
}

fn canonical_local_manifest(local_manifest: &Path) -> io::Result<PathBuf> {
    let mut local_manifest = dunce::canonicalize(local_manifest)?;
    if !local_manifest.ends_with(CARGO_TOML) {
        local_manifest.push(CARGO_TOML)
    }
    Ok(local_manifest)
}

impl UpdateRequest {
    pub fn new(local_manifest: impl AsRef<Path>) -> io::Result<Self> {
        Ok(Self {
            local_manifest: canonical_local_manifest(local_manifest.as_ref())?,
            registry_manifest: None,
            single_package: None,
            changelog_req: ChangelogRequest::default(),
            registry: None,
            dependencies_update: false,
            allow_dirty: false,
            repo_url: None,
            packages_config: PackagesConfig::default(),
        })
    }

    pub fn changelog_path(&self, package: &Package) -> PathBuf {
        let config = self.get_package_config(&package.name);
        config
            .changelog_path
            .map(|p| self.local_manifest.parent().unwrap().join(p))
            .unwrap_or_else(|| {
                package
                    .package_path()
                    .expect("can't determine package path")
                    .join(CHANGELOG_FILENAME)
            })
    }

    pub fn set_local_manifest(self, local_manifest: impl AsRef<Path>) -> io::Result<Self> {
        Ok(Self {
            local_manifest: canonical_local_manifest(local_manifest.as_ref())?,
            ..self
        })
    }

    pub fn with_registry_project_manifest(self, registry_manifest: PathBuf) -> io::Result<Self> {
        let registry_manifest = fs::canonicalize(registry_manifest)?;
        Ok(Self {
            registry_manifest: Some(registry_manifest),
            ..self
        })
    }

    pub fn with_changelog_req(self, changelog_req: ChangelogRequest) -> Self {
        Self {
            changelog_req,
            ..self
        }
    }

    /// Set update config for all packages.
    pub fn with_default_package_config(mut self, config: UpdateConfig) -> Self {
        self.packages_config.set_default(config);
        self
    }

    /// Set update config for a specific package.
    pub fn with_package_config(
        mut self,
        package: impl Into<String>,
        config: PackageUpdateConfig,
    ) -> Self {
        self.packages_config.set(package.into(), config);
        self
    }

    pub fn get_package_config(&self, package: &str) -> PackageUpdateConfig {
        self.packages_config.get(package)
    }

    pub fn with_registry(self, registry: String) -> Self {
        Self {
            registry: Some(registry),
            ..self
        }
    }

    pub fn with_single_package(self, package: String) -> Self {
        Self {
            single_package: Some(package),
            ..self
        }
    }

    pub fn with_repo_url(self, repo_url: RepoUrl) -> Self {
        Self {
            repo_url: Some(repo_url),
            ..self
        }
    }

    pub fn local_manifest_dir(&self) -> anyhow::Result<&Path> {
        self.local_manifest
            .parent()
            .context("wrong local manifest path")
    }

    pub fn local_manifest(&self) -> &Path {
        &self.local_manifest
    }

    pub fn registry_manifest(&self) -> Option<&Path> {
        self.registry_manifest.as_deref()
    }

    pub fn with_dependencies_update(self, dependencies_update: bool) -> Self {
        Self {
            dependencies_update,
            ..self
        }
    }

    pub fn should_update_dependencies(&self) -> bool {
        self.dependencies_update
    }

    pub fn with_allow_dirty(self, allow_dirty: bool) -> Self {
        Self {
            allow_dirty,
            ..self
        }
    }

    pub fn repo_url(&self) -> Option<&RepoUrl> {
        self.repo_url.as_ref()
    }
}

impl RequestReleaseValidator for UpdateRequest {
    fn is_release_enabled(&self, package_name: &str) -> bool {
        let config = self.get_package_config(package_name);
        config.generic.release
    }
}

/// Determine next version of packages
#[instrument]
pub fn next_versions(input: &UpdateRequest) -> anyhow::Result<(PackagesUpdate, TempRepo)> {
    let overrides = input.packages_config.overrides.keys().cloned().collect();
    let local_project = Project::new(
        &input.local_manifest,
        input.single_package.as_deref(),
        overrides,
        input,
    )?;
    let updater = Updater {
        project: &local_project,
        req: input,
    };
    let registry_packages = registry_packages::get_registry_packages(
        input.registry_manifest.as_ref(),
        &local_project.publishable_packages(),
        input.registry.as_deref(),
    )?;

    let repository = local_project.get_repo()?;
    if !input.allow_dirty {
        repository.repo.is_clean()?;
    }
<<<<<<< HEAD
    let packages_to_update = updater.packages_to_update(
        &registry_packages,
        &repository.repo,
        &local_project.workspace_packages(),
        input,
    )?;
=======
    let packages_to_update =
        updater.packages_to_update(&registry_packages, &repository.repo, input.local_manifest())?;
>>>>>>> efd7599b
    Ok((packages_to_update, repository))
}

/// Check for typos in the package names based on the overrides
fn check_for_typos(packages: &HashSet<String>, overrides: &HashSet<String>) -> anyhow::Result<()> {
    let diff: Vec<_> = overrides.difference(packages).collect();

    if diff.is_empty() {
        Ok(())
    } else {
        let mut missing: Vec<_> = diff.into_iter().collect();
        missing.sort();
        let missing = missing
            .iter()
            .map(|s| format!("`{}`", s))
            .collect::<Vec<_>>()
            .join(", ");

        Err(anyhow::anyhow!(
            "The following overrides are not present in the workspace: {missing}. Check for typos"
        ))
    }
}

#[derive(Debug)]
pub struct Project {
    /// Publishable packages.
    packages: Vec<Package>,
    /// Project root directory
    root: PathBuf,
    /// Directory containing the project manifest
    manifest_dir: PathBuf,
    /// The project contains more than one public package.
    /// Not affected by `single_package` option.
    contains_multiple_pub_packages: bool,
}

impl Project {
    pub fn new(
        local_manifest: &Path,
        single_package: Option<&str>,
        overrides: HashSet<String>,
        request_release_validator: &dyn RequestReleaseValidator,
    ) -> anyhow::Result<Self> {
        let manifest = local_manifest;
        let manifest_dir = manifest_dir(manifest)?.to_path_buf();
        debug!("manifest_dir: {manifest_dir:?}");
        let root = {
            let project_root =
                git_cmd::git_in_dir(&manifest_dir, &["rev-parse", "--show-toplevel"])?;
            PathBuf::from(project_root)
        };
        debug!("project_root: {root:?}");
        let mut packages = workspace_packages(manifest)?;
        packages.retain(|p| request_release_validator.is_release_enabled(&p.name));
        anyhow::ensure!(!packages.is_empty(), ERR_NO_PUBLIC_PACKAGE);

        check_overrides_typos(&packages, &overrides)?;
        let contains_multiple_pub_packages = packages.len() > 1;

        if let Some(pac) = single_package {
            packages.retain(|p| p.name == pac);
            anyhow::ensure!(
                !packages.is_empty(),
                "package `{}` not found. If it exists, is it public?",
                pac
            );
        }

        Ok(Self {
            packages,
            root,
            manifest_dir,
            contains_multiple_pub_packages,
        })
    }

    pub fn publishable_packages(&self) -> Vec<&Package> {
        self.packages
            .iter()
            .filter(|p| p.is_publishable())
            .collect()
    }

    /// Get all packages, including non-publishable.
    pub fn workspace_packages(&self) -> Vec<&Package> {
        self.packages.iter().collect()
    }

    /// Copy this project in a temporary repository and return the repository.
    /// We copy the project in another directory in order to avoid altering it.
    fn get_repo(&self) -> anyhow::Result<TempRepo> {
        let tmp_project_root = copy_to_temp_dir(&self.root)?;
        let tmp_manifest_dir = {
            let parent_root = self.root.parent().context("cannot determine parent root")?;
            let relative_manifest_dir = strip_prefix(&self.manifest_dir, parent_root)
                .context("cannot strip prefix for manifest dir")?;
            debug!("relative_manifest_dir: {relative_manifest_dir:?}");
            tmp_project_root.as_ref().join(relative_manifest_dir)
        };
        debug!("tmp_manifest_dir: {tmp_manifest_dir:?}");

        let repository = TempRepo::new(tmp_project_root, &tmp_manifest_dir)?;
        Ok(repository)
    }

    pub fn git_tag(&self, package_name: &str, version: &str) -> String {
        if self.contains_multiple_pub_packages {
            format!("{package_name}-v{version}")
        } else {
            format!("v{version}")
        }
    }

    pub fn cargo_lock_path(&self) -> PathBuf {
        self.root.join("Cargo.lock")
    }
}

fn check_overrides_typos(
    packages: &[Package],
    overrides: &HashSet<String>,
) -> Result<(), anyhow::Error> {
    let package_names: HashSet<_> = packages.iter().map(|p| p.name.clone()).collect();
    check_for_typos(&package_names, overrides)?;
    Ok(())
}

#[derive(Debug, Clone)]
pub struct UpdateResult {
    pub version: Version,
    pub changelog: Option<String>,
    pub semver_check: SemverCheck,
}

impl UpdateResult {
    pub fn last_changes(&self) -> anyhow::Result<Option<ChangelogRelease>> {
        match &self.changelog {
            Some(c) => changelog_parser::last_release_from_str(c),
            None => Ok(None),
        }
    }
}

pub struct Updater<'a> {
    pub project: &'a Project,
    pub req: &'a UpdateRequest,
}

impl Updater<'_> {
    #[instrument(skip_all)]
    fn packages_to_update(
        &self,
        registry_packages: &PackagesCollection,
        repository: &Repo,
<<<<<<< HEAD
        workspace_packages: &[&Package],
        input: &UpdateRequest,
=======
        local_manifest_path: &Path,
>>>>>>> efd7599b
    ) -> anyhow::Result<PackagesUpdate> {
        debug!("calculating local packages");

        let packages_diffs = self.get_packages_diffs(registry_packages, repository)?;
        let mut packages_to_check_for_deps: Vec<&Package> = vec![];
        let mut packages_to_update = PackagesUpdate::default();

        let workspace_version_pkgs: HashSet<String> = packages_diffs
            .iter()
            .filter(|(p, _)| {
                let local_manifest_path = p.package_path().unwrap().join(CARGO_TOML);
                let local_manifest = LocalManifest::try_new(&local_manifest_path).unwrap();
                local_manifest.version_is_inherited()
            })
            .map(|(p, _)| p.name.clone())
            .collect();

        let new_workspace_version = new_workspace_version(
            input.local_manifest(),
            &packages_diffs,
            &workspace_version_pkgs,
        )?;
        if let Some(new_workspace_version) = &new_workspace_version {
            packages_to_update.with_workspace_version(new_workspace_version.clone());
        }

        for (p, diff) in packages_diffs {
            // Calculate next version without taking into account workspace version
            let next_version = if let Some(max_workspace_version) = &new_workspace_version {
                if workspace_version_pkgs.contains(p.name.as_str()) {
                    max_workspace_version.clone()
                } else {
                    p.version.next_from_diff(&diff)
                }
            } else {
                p.version.next_from_diff(&diff)
            };

            debug!("diff: {:?}, next_version: {}", &diff, next_version);
            let current_version = p.version.clone();
            if next_version != current_version || !diff.registry_package_exists {
                info!(
                    "{}: next version is {next_version}{}",
                    p.name,
                    diff.semver_check.outcome_str()
                );
                let update_result =
                    self.update_result(diff.commits, next_version, p, diff.semver_check)?;

                packages_to_update
                    .updates_mut()
                    .push((p.clone(), update_result));
            } else if diff.is_version_published {
                packages_to_check_for_deps.push(p);
            }
        }

        let changed_packages: Vec<(&Package, &Version)> = packages_to_update
            .updates()
            .iter()
            .map(|(p, u)| (p, &u.version))
            .collect();
        let dependent_packages =
            self.dependent_packages(&packages_to_check_for_deps, &changed_packages)?;
        packages_to_update.updates_mut().extend(dependent_packages);
        Ok(packages_to_update)
    }

    fn get_packages_diffs(
        &self,
        registry_packages: &PackagesCollection,
        repository: &Repo,
    ) -> anyhow::Result<Vec<(&Package, Diff)>> {
        // Store diff for each package. This operation is not thread safe, so we do it in one
        // package at a time.
        let packages_diffs_res: anyhow::Result<Vec<(&Package, Diff)>> = self
            .project
            .publishable_packages()
            .iter()
            .map(|&p| {
                let diff = self.get_diff(p, registry_packages, repository)?;
                Ok((p, diff))
            })
            .collect();

        let mut packages_diffs = packages_diffs_res?;

        let packages_commits: HashMap<String, Vec<Commit>> = packages_diffs
            .iter()
            .map(|(p, d)| (p.name.clone(), d.commits.clone()))
            .collect();

        let semver_check_result: anyhow::Result<()> =
            packages_diffs.par_iter_mut().try_for_each(|(p, diff)| {
                let registry_package = registry_packages.get_package(&p.name);
                if let Some(registry_package) = registry_package {
                    let package_path = get_package_path(p, repository, &self.project.root)
                        .context("can't retrieve package path")?;
                    let package_config = self.req.get_package_config(&p.name);
                    for pkg_to_include in &package_config.changelog_include {
                        if let Some(commits) = packages_commits.get(pkg_to_include) {
                            diff.add_commits(commits);
                        }
                    }
                    if should_check_semver(p, package_config.semver_check())
                        && diff.should_update_version()
                    {
                        let registry_package_path = registry_package
                            .package_path()
                            .context("can't retrieve registry package path")?;
                        let semver_check =
                            semver_check::run_semver_check(&package_path, registry_package_path)
                                .context("error while running cargo-semver-checks")?;
                        diff.set_semver_check(semver_check);
                    }
                }
                Ok(())
            });
        semver_check_result?;

        Ok(packages_diffs)
    }

    /// Return the packages that depend on the `changed_packages`.
    fn dependent_packages(
        &self,
        packages_to_check_for_deps: &[&Package],
        changed_packages: &[(&Package, &Version)],
    ) -> anyhow::Result<PackagesToUpdate> {
        let packages_to_update = packages_to_check_for_deps
            .iter()
            .filter_map(|p| match p.dependencies_to_update(changed_packages) {
                Ok(deps) => {
                    if deps.is_empty() {
                        None
                    } else {
                        Some((p, deps))
                    }
                }
                Err(_e) => None,
            })
            .map(|(&p, deps)| {
                let deps: Vec<&str> = deps.iter().map(|d| d.name.as_str()).collect();
                let change = format!(
                    "chore: updated the following local packages: {}",
                    deps.join(", ")
                );
                let next_version = { p.version.increment_patch() };
                info!(
                    "{}: dependencies changed. Next version is {next_version}",
                    p.name
                );
                Ok((
                    p.clone(),
                    self.update_result(
                        vec![Commit::new(NO_COMMIT_ID.to_string(), change)],
                        next_version,
                        p,
                        SemverCheck::Skipped,
                    )?,
                ))
            })
            .collect::<anyhow::Result<Vec<_>>>()?;
        Ok(packages_to_update)
    }

    fn update_result(
        &self,
        commits: Vec<Commit>,
        version: Version,
        package: &Package,
        semver_check: SemverCheck,
    ) -> anyhow::Result<UpdateResult> {
        let release_link = {
            let prev_tag = self
                .project
                .git_tag(&package.name, &package.version.to_string());
            let next_tag = self.project.git_tag(&package.name, &version.to_string());
            self.req
                .repo_url
                .as_ref()
                .map(|r| r.git_release_link(&prev_tag, &next_tag))
        };

        let pr_link = self.req.repo_url.as_ref().map(|r| r.git_pr_link());

        lazy_static::lazy_static! {
            // match PR/issue numbers, e.g. `#123`
            static ref PR_RE: Regex = Regex::new("#(\\d+)").unwrap();
        }
        let changelog = {
            let cfg = self.req.get_package_config(package.name.as_str());
            let changelog_req = cfg
                .should_update_changelog()
                .then_some(self.req.changelog_req.clone());
            let old_changelog = fs::read_to_string(self.req.changelog_path(package)).ok();
            let commits: Vec<Commit> = commits
                .iter()
                // only take commit title
                .filter_map(|c| {
                    c.message
                        .lines()
                        .next()
                        .map(|line| Commit::new(c.id.clone(), line.to_string()))
                })
                // replace #123 with [#123](https://link_to_pr).
                // If the number refers to an issue, GitHub redirects the PR link to the issue link.
                .map(|c| {
                    if let Some(pr_link) = &pr_link {
                        let result = PR_RE.replace_all(&c.message, format!("[#$1]({pr_link}/$1)"));
                        Commit::new(c.id, result.to_string())
                    } else {
                        c
                    }
                })
                .collect();
            changelog_req
                .map(|r| get_changelog(commits, &version, Some(r), old_changelog, release_link))
                .transpose()
        }?;

        Ok(UpdateResult {
            version,
            changelog,
            semver_check,
        })
    }

    /// This operation is not thread-safe, because we do `git checkout` on the repository.
    #[instrument(
    skip_all,
    fields(package = %package.name)
)]
    fn get_diff(
        &self,
        package: &Package,
        registry_packages: &PackagesCollection,
        repository: &Repo,
    ) -> anyhow::Result<Diff> {
        let package_path = get_package_path(package, repository, &self.project.root)?;

        repository.checkout_head()?;
        let registry_package = registry_packages.get_package(&package.name);
        let mut diff = Diff::new(registry_package.is_some());
        if let Err(err) = repository.checkout_last_commit_at_path(&package_path) {
            if err
                .to_string()
                .contains("Your local changes to the following files would be overwritten")
            {
                return Err(err.context("The allow-dirty option can't be used in this case"));
            } else {
                info!("{}: there are no commits", package.name);
                return Ok(diff);
            }
        }

        let tag_commit = {
            let git_tag = self
                .project
                .git_tag(&package.name, &package.version.to_string());
            repository.get_tag_commit(&git_tag)
        };
        loop {
            let current_commit_message = repository.current_commit_message()?;
            let current_commit_hash = repository.current_commit_hash()?;
            if let Some(registry_package) = registry_package {
                debug!("package {} found in cargo registry", registry_package.name);
                let registry_package_path = registry_package.package_path()?;
                let are_packages_equal = are_packages_equal(&package_path, registry_package_path)
                    .context("cannot compare packages")?;
                if are_packages_equal
                    || is_commit_too_old(repository, tag_commit.as_deref(), &current_commit_hash)
                {
                    debug!(
                    "next version calculated starting from commits after `{current_commit_hash}`"
                );
                    if diff.commits.is_empty() {
                        let are_dependencies_updated = are_toml_dependencies_updated(
                            &registry_package.dependencies,
                            &package.dependencies,
                        )
                            || lock_compare::are_lock_dependencies_updated(
                                &self.project.cargo_lock_path(),
                                registry_package_path,
                            )
                            .context("Can't check if Cargo.lock dependencies are up to date")?;
                        if are_dependencies_updated {
                            diff.commits.push(Commit::new(
                                NO_COMMIT_ID.to_string(),
                                "chore: update dependencies".to_string(),
                            ));
                        } else {
                            info!("{}: already up to date", package.name);
                        }
                    }
                    // The local package is identical to the registry one, which means that
                    // the package was published at this commit, so we will not count this commit
                    // as part of the release.
                    // We can process the next create.
                    break;
                } else if registry_package.version != package.version {
                    info!("{}: the local package has already a different version with respect to the registry package, so release-plz will not update it", package.name);
                    diff.set_version_unpublished();
                    break;
                } else {
                    debug!("packages are different");
                    // At this point of the git history, the two packages are different,
                    // which means that this commit is not present in the published package.
                    diff.commits.push(Commit::new(
                        current_commit_hash,
                        current_commit_message.clone(),
                    ));
                }
            } else {
                diff.commits.push(Commit::new(
                    current_commit_hash,
                    current_commit_message.clone(),
                ));
            }
            if let Err(_err) = repository.checkout_previous_commit_at_path(&package_path) {
                debug!("there are no other commits");
                break;
            }
        }
        repository.checkout_head()?;
        Ok(diff)
    }
}

fn new_workspace_version(
    local_manifest_path: &Path,
    packages_diffs: &[(&Package, Diff)],
    workspace_version_pkgs: &HashSet<String>,
) -> anyhow::Result<Option<Version>> {
    let workspace_version = {
        let local_manifest = LocalManifest::try_new(local_manifest_path)?;
        local_manifest.get_workspace_version()
    };
    let new_workspace_version = workspace_version_pkgs
        .iter()
        .filter_map(|workspace_package| {
            for (p, diff) in packages_diffs {
                if workspace_package == &p.name {
                    let next = p.version.next_from_diff(diff);
                    if let Some(workspace_version) = &workspace_version {
                        if &next >= workspace_version {
                            return Some(next);
                        }
                    }
                }
            }
            None
        })
        .max();
    Ok(new_workspace_version)
}

fn get_changelog(
    commits: Vec<Commit>,
    next_version: &Version,
    changelog_req: Option<ChangelogRequest>,
    old_changelog: Option<String>,
    release_link: Option<String>,
) -> anyhow::Result<String> {
    let mut changelog_builder = ChangelogBuilder::new(commits, next_version.to_string());
    if let Some(changelog_req) = changelog_req {
        if let Some(release_date) = changelog_req.release_date {
            changelog_builder = changelog_builder.with_release_date(release_date)
        }
        if let Some(config) = changelog_req.changelog_config {
            changelog_builder = changelog_builder.with_config(config)
        }
        if let Some(link) = release_link {
            changelog_builder = changelog_builder.with_release_link(link)
        }
    }
    let new_changelog = changelog_builder.build();
    let changelog = match old_changelog {
        Some(old_changelog) => new_changelog.prepend(old_changelog)?,
        None => new_changelog.generate(), // Old changelog doesn't exist.
    };
    Ok(changelog)
}

fn get_package_path(
    package: &Package,
    repository: &Repo,
    project_root: &Path,
) -> anyhow::Result<PathBuf> {
    let package_path = package.package_path()?;
    get_repo_path(package_path, repository, project_root)
}

fn get_repo_path(
    old_path: &Path,
    repository: &Repo,
    project_root: &Path,
) -> anyhow::Result<PathBuf> {
    let relative_path = strip_prefix(old_path, project_root)
        .context("error while retrieving package_path: project root not found")?;
    let result_path = repository.directory().join(relative_path);

    Ok(result_path)
}

/// Check if commit belongs to a previous version of the package.
fn is_commit_too_old(
    repository: &Repo,
    tag_commit: Option<&str>,
    current_commit_hash: &str,
) -> bool {
    if let Some(tag_commit) = tag_commit.as_ref() {
        if repository.is_ancestor(current_commit_hash, tag_commit) {
            debug!("stopping looking at git history because the current commit ({}) is an ancestor of the commit ({}) tagged with the previous version.", current_commit_hash, tag_commit);
            return true;
        }
    }
    false
}

/// Check if release-plz should check the semver compatibility of the package.
/// - `run_semver_check` is true if the user wants to run the semver check.
fn should_check_semver(package: &Package, run_semver_check: bool) -> bool {
    let is_cargo_semver_checks_installed = semver_check::is_cargo_semver_checks_installed;
    run_semver_check && is_library(package) && is_cargo_semver_checks_installed()
}

/// Compare the dependencies of the registry package and the local one.
/// Check if the dependencies of the registry package were updated.
/// This function checks only dependencies of `Cargo.toml`.
fn are_toml_dependencies_updated(
    registry_dependencies: &[Dependency],
    local_dependencies: &[Dependency],
) -> bool {
    local_dependencies
        .iter()
        .any(|d| d.path.is_none() && !registry_dependencies.contains(d))
}

fn workspace_members(manifest: impl AsRef<Path>) -> anyhow::Result<impl Iterator<Item = Package>> {
    let manifest = manifest.as_ref();
    let packages = cargo_utils::workspace_members(Some(manifest))
        .with_context(|| format!("cannot read workspace members in manifest {manifest:?}"))?
        .into_iter();
    Ok(packages)
}

pub fn workspace_packages(manifest: impl AsRef<Path>) -> anyhow::Result<Vec<Package>> {
    workspace_members(manifest).map(|members| members.collect())
}

pub fn publishable_packages(manifest: impl AsRef<Path>) -> anyhow::Result<Vec<Package>> {
    workspace_members(manifest).map(|members| members.filter(|p| p.is_publishable()).collect())
}

pub trait Publishable {
    fn is_publishable(&self) -> bool;
}

impl Publishable for Package {
    /// Return true if the package can be published to at least one register (e.g. crates.io).
    fn is_publishable(&self) -> bool {
        if let Some(publish) = &self.publish {
            // `publish.is_empty()` is:
            // - true: when `publish` in Cargo.toml is `[]` or `false`.
            // - false: when the package can be published only to certain registries.
            //          E.g. when `publish` in Cargo.toml is `["my-reg"]` or `true`.
            !publish.is_empty()
        } else {
            // If it's not an example, the package can be published anywhere
            !is_example_package(self)
        }
    }
}

fn is_example_package(package: &Package) -> bool {
    package.targets.iter().all(|t| t.kind == ["example"])
}

fn is_library(package: &Package) -> bool {
    package
        .targets
        .iter()
        .any(|t| t.kind.contains(&"lib".to_string()))
}

pub fn copy_to_temp_dir(target: &Path) -> anyhow::Result<TempDir> {
    let tmp_dir = tempdir().context("cannot create temporary directory")?;
    copy_dir(target, tmp_dir.as_ref())
        .with_context(|| format!("cannot copy directory {target:?} to {tmp_dir:?}"))?;
    Ok(tmp_dir)
}

trait PackageDependencies {
    /// Returns the `updated_packages` which should be updated in the dependencies of the package.
    fn dependencies_to_update<'a>(
        &self,
        updated_packages: &'a [(&Package, &Version)],
    ) -> anyhow::Result<Vec<&'a Package>>;
}

impl PackageDependencies for Package {
    fn dependencies_to_update<'a>(
        &self,
        updated_packages: &'a [(&Package, &Version)],
    ) -> anyhow::Result<Vec<&'a Package>> {
        let mut package_manifest = LocalManifest::try_new(self.manifest_path.as_std_path())?;
        let package_dir = manifest_dir(&package_manifest.path)?.to_owned();

        let mut deps_to_update: Vec<&Package> = vec![];
        for (p, next_ver) in updated_packages {
            let canonical_path = p.canonical_path()?;
            let matching_deps = package_manifest
                .get_dependency_tables_mut()
                .flat_map(|t| t.iter_mut().filter_map(|(_, d)| d.as_table_like_mut()))
                .filter(|d| d.contains_key("version"))
                .filter(|d| {
                    let dependency_path = d
                        .get("path")
                        .and_then(|i| i.as_str())
                        .and_then(|relpath| fs::canonicalize(package_dir.join(relpath)).ok());
                    match dependency_path {
                        Some(dep_path) => dep_path == canonical_path,
                        None => false,
                    }
                });

            for dep in matching_deps {
                let old_req = dep
                    .get("version")
                    .expect("filter ensures this")
                    .as_str()
                    .unwrap_or("*");
                if upgrade_requirement(old_req, next_ver)?.is_some() {
                    deps_to_update.push(p);
                }
            }
        }

        Ok(deps_to_update)
    }
}

#[cfg(test)]
mod tests {
    use super::{check_for_typos, Project, ERR_NO_PUBLIC_PACKAGE};
    use crate::RequestReleaseValidator;
    use std::{collections::HashSet, path::Path};

    struct RequestReleaseValidatorStub {
        release: bool,
    }

    impl RequestReleaseValidatorStub {
        pub fn new(release: bool) -> Self {
            Self { release }
        }
    }

    impl RequestReleaseValidator for RequestReleaseValidatorStub {
        fn is_release_enabled(&self, _: &str) -> bool {
            self.release
        }
    }

    #[test]
    fn test_for_typos() {
        let packages: HashSet<String> = vec!["foo".to_string()].into_iter().collect();
        let overrides: HashSet<String> = vec!["bar".to_string()].into_iter().collect();
        let result = check_for_typos(&packages, &overrides);
        assert_eq!(
            result.unwrap_err().to_string(),
            "The following overrides are not present in the workspace: `bar`. Check for typos"
        );
    }

    #[test]
    fn test_empty_override() {
        let local_manifest = Path::new("../../fixtures/typo-in-overrides/Cargo.toml");
        let request_release_validator = RequestReleaseValidatorStub::new(true);
        let result = Project::new(
            local_manifest,
            None,
            HashSet::default(),
            &request_release_validator,
        );
        assert!(result.is_ok());
    }

    #[test]
    fn test_successful_override() {
        let local_manifest = Path::new("../../fixtures/typo-in-overrides/Cargo.toml");
        let overrides = (["typo_test".to_string()]).into();
        let request_release_validator = RequestReleaseValidatorStub::new(true);
        let result = Project::new(local_manifest, None, overrides, &request_release_validator);
        assert!(result.is_ok());
    }

    #[test]
    fn test_typo_in_crate_names() {
        let local_manifest = Path::new("../../fixtures/typo-in-overrides/Cargo.toml");
        let single_package = None;
        let overrides = vec!["typo_tesst".to_string()].into_iter().collect();
        let request_release_validator = RequestReleaseValidatorStub::new(true);
        let result = Project::new(
            local_manifest,
            single_package,
            overrides,
            &request_release_validator,
        );
        assert!(result.is_err());
        assert_eq!(
            result.unwrap_err().to_string(),
            "The following overrides are not present in the workspace: `typo_tesst`. Check for typos"
        );
    }

    #[test]
    fn project_new_no_release_will_error() {
        let local_manifest = Path::new("../fake_package/Cargo.toml");
        let overrides = ([]).into();
        let request_release_validator = RequestReleaseValidatorStub::new(false);
        let result = Project::new(local_manifest, None, overrides, &request_release_validator);
        assert!(result.is_err());
        assert_eq!(result.unwrap_err().to_string(), ERR_NO_PUBLIC_PACKAGE);
    }
}<|MERGE_RESOLUTION|>--- conflicted
+++ resolved
@@ -339,17 +339,12 @@
     if !input.allow_dirty {
         repository.repo.is_clean()?;
     }
-<<<<<<< HEAD
     let packages_to_update = updater.packages_to_update(
         &registry_packages,
         &repository.repo,
         &local_project.workspace_packages(),
         input,
     )?;
-=======
-    let packages_to_update =
-        updater.packages_to_update(&registry_packages, &repository.repo, input.local_manifest())?;
->>>>>>> efd7599b
     Ok((packages_to_update, repository))
 }
 
@@ -505,12 +500,7 @@
         &self,
         registry_packages: &PackagesCollection,
         repository: &Repo,
-<<<<<<< HEAD
-        workspace_packages: &[&Package],
         input: &UpdateRequest,
-=======
-        local_manifest_path: &Path,
->>>>>>> efd7599b
     ) -> anyhow::Result<PackagesUpdate> {
         debug!("calculating local packages");
 

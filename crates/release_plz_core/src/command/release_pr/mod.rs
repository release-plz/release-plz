--- conflicted
+++ resolved
@@ -434,16 +434,12 @@
     // - If we revert the last commit of the release PR branch, GitHub will close the release PR
     //   because the branch is the same as the default branch. So we can't revert the latest release-plz commit and push the new one.
     // To learn more, see https://github.com/release-plz/release-plz/issues/1487
-<<<<<<< HEAD
-    let sha =
-        github_create_release_branch(client, repository, tmp_release_branch, &pr.title).await?;
-=======
     let create_branch_result =
         github_create_release_branch(client, repository, &tmp_release_branch, &pr.title).await;
 
-    if create_branch_result.is_ok() {
+    if let Ok(sha) = create_branch_result {
         let force_push_result =
-            execute_github_force_push(pr, repository, &tmp_release_branch).await;
+            execute_github_force_push(pr, repository, &tmp_release_branch, &sha).await;
         // Delete the temporary branch if it was created. Even if the push failed.
         if let Err(e) = client.delete_branch(&tmp_release_branch).await {
             tracing::error!("cannot delete branch {tmp_release_branch}: {e:?}");
@@ -458,9 +454,9 @@
     pr: &GitPr,
     repository: &Repo,
     tmp_release_branch: &str,
+    sha: &str,
 ) -> anyhow::Result<()> {
     repository.fetch(tmp_release_branch)?;
->>>>>>> 2378c528
 
     // Rewrite the PR branch so that it's the same as the temporary branch.
     client

--- conflicted
+++ resolved
@@ -903,9 +903,6 @@
         format!("{}/{commits_api_path}{commit}", self.repo_url())
     }
 
-<<<<<<< HEAD
-    async fn post_github_ref(&self, ref_name: &str, sha: &str) -> Result<(), anyhow::Error> {
-=======
     /// Create a new branch from the given SHA.
     pub async fn create_branch(&self, branch_name: &str, sha: &str) -> anyhow::Result<()> {
         match self.forge {
@@ -919,7 +916,6 @@
     }
 
     async fn post_github_ref(&self, ref_name: &str, sha: &str) -> anyhow::Result<()> {
->>>>>>> 739c6fdf
         self.client
             .post(format!("{}/git/refs", self.repo_url()))
             .json(&json!({
@@ -934,72 +930,16 @@
         Ok(())
     }
 
-<<<<<<< HEAD
-    /// Creates an annotated tag.
-    pub async fn create_tag(
-        &self,
-        tag_name: &str,
-        message: &str,
-        sha: &str,
-    ) -> Result<(), anyhow::Error> {
-        match self.forge {
-            ForgeType::Github => self.create_github_tag(tag_name, message, sha).await,
-            ForgeType::Gitlab => self.create_gitlab_tag(tag_name, message, sha).await,
-            ForgeType::Gitea => self.create_gitea_tag(tag_name, message, sha).await,
-        }
-    }
-
-    async fn create_github_tag(
-        &self,
-        tag_name: &str,
-        message: &str,
-        sha: &str,
-    ) -> Result<(), anyhow::Error> {
-        let tag_object_sha = self
-            .client
-            .post(format!("{}/git/tags", self.repo_url()))
-            .json(&json!({
-                "tag": tag_name,
-                "message": message,
-                "object": sha,
-                "type": "commit"
-=======
     async fn post_gitlab_branch(&self, branch_name: &str, sha: &str) -> anyhow::Result<()> {
         self.client
             .post(format!("{}/repository/branches", self.repo_url()))
             .json(&json!({
                 "branch": branch_name,
                 "ref": sha
->>>>>>> 739c6fdf
             }))
             .send()
             .await?
             .successful_status()
-<<<<<<< HEAD
-            .await?
-            .json::<serde_json::Value>()
-            .await?
-            .get("sha")
-            .and_then(|v| v.as_str())
-            .map(|s| s.to_string())
-            .with_context(|| format!("failed to create git tag object for tag '{tag_name}'"))?;
-        self.post_github_ref(&format!("refs/tags/{tag_name}"), &tag_object_sha)
-            .await
-    }
-
-    async fn create_gitlab_tag(
-        &self,
-        tag_name: &str,
-        message: &str,
-        sha: &str,
-    ) -> Result<(), anyhow::Error> {
-        self.client
-            .post(format!("{}/repository/tags", self.repo_url()))
-            .json(&json!({
-                "tag_name": tag_name,
-                "ref": sha,
-                "message": message
-=======
             .await
             .context("failed to create branch")?;
         Ok(())
@@ -1011,31 +951,11 @@
             .json(&json!({
                 "new_branch_name": branch_name,
                 "old_ref_name": sha
->>>>>>> 739c6fdf
             }))
             .send()
             .await?
             .successful_status()
             .await
-<<<<<<< HEAD
-            .context("failed to create git tag")?;
-        Ok(())
-    }
-
-    async fn create_gitea_tag(
-        &self,
-        tag_name: &str,
-        message: &str,
-        sha: &str,
-    ) -> Result<(), anyhow::Error> {
-        self.client
-            .post(format!("{}/tags", self.repo_url()))
-            .json(&json!({
-                "tag_name": tag_name,
-                "target": sha,
-                "message": message
-            }))
-=======
             .context("failed to create branch")?;
         Ok(())
     }
@@ -1057,16 +977,96 @@
         };
         self.client
             .delete(url)
->>>>>>> 739c6fdf
-            .send()
-            .await?
-            .successful_status()
-            .await
-<<<<<<< HEAD
+            .send()
+            .await?
+            .successful_status()
+            .await
+            .context("failed to delete branch")?;
+        Ok(())
+    }
+
+    /// Creates an annotated tag.
+    pub async fn create_tag(
+        &self,
+        tag_name: &str,
+        message: &str,
+        sha: &str,
+    ) -> Result<(), anyhow::Error> {
+        match self.forge {
+            ForgeType::Github => self.create_github_tag(tag_name, message, sha).await,
+            ForgeType::Gitlab => self.create_gitlab_tag(tag_name, message, sha).await,
+            ForgeType::Gitea => self.create_gitea_tag(tag_name, message, sha).await,
+        }
+    }
+
+    async fn create_github_tag(
+        &self,
+        tag_name: &str,
+        message: &str,
+        sha: &str,
+    ) -> Result<(), anyhow::Error> {
+        let tag_object_sha = self
+            .client
+            .post(format!("{}/git/tags", self.repo_url()))
+            .json(&json!({
+                "tag": tag_name,
+                "message": message,
+                "object": sha,
+                "type": "commit"
+            }))
+            .send()
+            .await?
+            .successful_status()
+            .await?
+            .json::<serde_json::Value>()
+            .await?
+            .get("sha")
+            .and_then(|v| v.as_str())
+            .map(|s| s.to_string())
+            .with_context(|| format!("failed to create git tag object for tag '{tag_name}'"))?;
+        self.post_github_ref(&format!("refs/tags/{tag_name}"), &tag_object_sha)
+            .await
+    }
+
+    async fn create_gitlab_tag(
+        &self,
+        tag_name: &str,
+        message: &str,
+        sha: &str,
+    ) -> Result<(), anyhow::Error> {
+        self.client
+            .post(format!("{}/repository/tags", self.repo_url()))
+            .json(&json!({
+                "tag_name": tag_name,
+                "ref": sha,
+                "message": message
+            }))
+            .send()
+            .await?
+            .successful_status()
+            .await
             .context("failed to create git tag")?;
-=======
-            .context("failed to delete branch")?;
->>>>>>> 739c6fdf
+        Ok(())
+    }
+
+    async fn create_gitea_tag(
+        &self,
+        tag_name: &str,
+        message: &str,
+        sha: &str,
+    ) -> Result<(), anyhow::Error> {
+        self.client
+            .post(format!("{}/tags", self.repo_url()))
+            .json(&json!({
+                "tag_name": tag_name,
+                "target": sha,
+                "message": message
+            }))
+            .send()
+            .await?
+            .successful_status()
+            .await
+            .context("failed to create git tag")?;
         Ok(())
     }
 }

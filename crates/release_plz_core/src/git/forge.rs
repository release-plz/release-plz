--- conflicted
+++ resolved
@@ -975,7 +975,6 @@
             .successful_status()
             .await
             .with_context(|| format!("failed to create branch {branch_name} with sha {sha}"))?;
-<<<<<<< HEAD
         Ok(())
     }
 
@@ -991,8 +990,6 @@
             .successful_status()
             .await
             .with_context(|| format!("failed to update ref {ref_name} with sha {sha}"))?;
-=======
->>>>>>> 2378c528
         Ok(())
     }
 

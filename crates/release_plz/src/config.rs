--- conflicted
+++ resolved
@@ -59,40 +59,12 @@
         if is_changelog_update_disabled {
             default_update_config.changelog_update = false.into();
         }
-        // Merge workspace-level git_only settings into default config
-        if default_update_config.git_only.is_none() {
-            default_update_config.git_only = self.workspace.git_only;
-        }
-        if default_update_config.git_only_release_tag_name.is_none() {
-            default_update_config.git_only_release_tag_name =
-                self.workspace.git_only_release_tag_name.clone();
-        }
         let mut update_request =
             update_request.with_default_package_config(default_update_config.into());
         for (package, config) in self.packages() {
             let mut update_config = config.clone();
             update_config = update_config.merge(self.workspace.packages_defaults.clone());
 
-<<<<<<< HEAD
-            // Merge workspace-level git_only settings into package config
-            if update_config.common.git_only.is_none() {
-                update_config.common.git_only = self.workspace.git_only;
-            }
-            if update_config.common.git_only_release_tag_name.is_none() {
-                update_config.common.git_only_release_tag_name =
-                    self.workspace.git_only_release_tag_name.clone();
-            }
-
-            let effective_git_only = update_config.common.git_only;
-            let effective_publish = update_config.common.publish;
-
-            if effective_git_only == Some(true) && effective_publish == Some(true) {
-                anyhow::bail!(
-                    "Package '{package}': 'git_only' and 'publish' are mutually exclusive. \
-                    When git_only is enabled, publish must be explicitly set to false."
-                );
-            }
-=======
             // Effective git_only includes workspace-level setting
             let effective_git_only = update_config
                 .common
@@ -102,7 +74,6 @@
             validate_git_only_settings(effective_git_only, update_config.common.publish)
                 .with_context(|| format!("Wrong configuration of package {package}"))?;
 
->>>>>>> ea3cd556
             if is_changelog_update_disabled {
                 update_config.common.changelog_update = false.into();
             }
@@ -144,14 +115,6 @@
         if allow_dirty {
             default_config.publish_allow_dirty = Some(true);
         }
-        // Merge workspace-level git_only settings into default config
-        if default_config.git_only.is_none() {
-            default_config.git_only = self.workspace.git_only;
-        }
-        if default_config.git_only_release_tag_name.is_none() {
-            default_config.git_only_release_tag_name =
-                self.workspace.git_only_release_tag_name.clone();
-        }
         let mut release_request =
             release_request.with_default_package_config(default_config.into());
 
@@ -159,26 +122,6 @@
             let mut release_config = config.clone();
             release_config = release_config.merge(self.workspace.packages_defaults.clone());
 
-<<<<<<< HEAD
-            // Merge workspace-level git_only settings into package config
-            if release_config.common.git_only.is_none() {
-                release_config.common.git_only = self.workspace.git_only;
-            }
-            if release_config.common.git_only_release_tag_name.is_none() {
-                release_config.common.git_only_release_tag_name =
-                    self.workspace.git_only_release_tag_name.clone();
-            }
-
-            let effective_git_only = release_config.common.git_only;
-            let effective_publish = release_config.common.publish;
-
-            if effective_git_only == Some(true) && effective_publish == Some(true) {
-                anyhow::bail!(
-                    "Package '{package}': 'git_only' and 'publish' are mutually exclusive. \
-                    When git_only is enabled, publish must be explicitly set to false."
-                );
-            }
-=======
             // Effective git_only includes workspace-level setting
             let effective_git_only = release_config
                 .common
@@ -187,7 +130,6 @@
 
             validate_git_only_settings(effective_git_only, release_config.common.publish)
                 .with_context(|| format!("Wrong configuration of package {package}"))?;
->>>>>>> ea3cd556
 
             if no_verify {
                 release_config.common.publish_no_verify = Some(true);

use anyhow::Context;
use release_plz_core::{ReleaseRequest, UpdateRequest};
use schemars::JsonSchema;
use serde::{Deserialize, Serialize};
use std::{collections::HashMap, path::PathBuf, time::Duration};
use url::Url;

#[derive(Serialize, Deserialize, Default, PartialEq, Eq, Debug, JsonSchema)]
#[serde(deny_unknown_fields)]
pub struct Config {
    /// # Workspace
    /// Global configuration. Applied to all packages by default.
    #[serde(default)]
    pub workspace: Workspace,
    /// # Package
    /// Package-specific configuration. This overrides `workspace`.
    /// Not all settings of `workspace` can be overridden.
    #[serde(default)]
    package: Vec<PackageSpecificConfigWithName>,
}

impl Config {
    /// Package-specific configurations.
    /// Returns `<package name, package config>`.
    fn packages(&self) -> HashMap<&str, &PackageSpecificConfig> {
        self.package
            .iter()
            .map(|p| (p.name.as_str(), &p.config))
            .collect()
    }

    pub fn fill_update_config(
        &self,
        is_changelog_update_disabled: bool,
        update_request: UpdateRequest,
    ) -> UpdateRequest {
        let mut default_update_config = self.workspace.packages_defaults.clone();
        if is_changelog_update_disabled {
            default_update_config.update.changelog_update = false.into();
        }
        let mut update_request =
            update_request.with_default_package_config(default_update_config.into());
        for (package, config) in self.packages() {
            let mut update_config = config.clone();
            update_config = update_config.merge(self.workspace.packages_defaults.clone());
            if is_changelog_update_disabled {
                update_config.package_config.update.changelog_update = false.into();
            }
            update_request = update_request.with_package_config(package, update_config.into());
        }
        update_request
    }

    pub fn fill_release_config(
        &self,
        allow_dirty: bool,
        no_verify: bool,
        release_request: ReleaseRequest,
    ) -> ReleaseRequest {
        let mut default_config = self.workspace.packages_defaults.clone();
        if no_verify {
            default_config.release.release.no_verify = Some(true);
        }
        if allow_dirty {
            default_config.release.release.allow_dirty = Some(true);
        }
        let mut release_request =
            release_request.with_default_package_config(default_config.into());

        for (package, config) in self.packages() {
            let mut release_config = config.clone();
            release_config = release_config.merge(self.workspace.packages_defaults.clone());

            if no_verify {
                release_config.package_config.release.release.no_verify = Some(true);
            }
            if allow_dirty {
                release_config.package_config.release.release.allow_dirty = Some(true);
            }
            release_request = release_request.with_package_config(package, release_config.into());
        }
        release_request
    }
}

/// Global configuration.
#[derive(Serialize, Deserialize, Default, PartialEq, Eq, Debug, JsonSchema)]
pub struct Workspace {
    /// Configuration for the `release-plz update` command.
    /// These options also affect the `release-plz release-pr` command.
    #[serde(flatten)]
    pub update: UpdateConfig,
    #[serde(flatten)]
    pub release_pr: ReleasePrConfig,
    #[serde(flatten)]
    pub common: CommonCmdConfig,
    /// Configuration applied to all packages by default.
    #[serde(flatten)]
    pub packages_defaults: PackageConfig,
    /// # Publish Timeout
    /// Timeout for the publishing process
    pub publish_timeout: Option<String>,
}

impl Workspace {
    /// Get the publish timeout. Defaults to 30 minutes.
    pub fn publish_timeout(&self) -> anyhow::Result<Duration> {
        let publish_timeout = self.publish_timeout.as_deref().unwrap_or("30m");
        duration_str::parse(publish_timeout)
            .with_context(|| format!("invalid publish_timeout {}", publish_timeout))
    }
}

#[derive(Serialize, Deserialize, Default, PartialEq, Eq, Debug, JsonSchema)]
/// Configuration shared among various commands.
pub struct CommonCmdConfig {
    /// # Repo URL
    /// GitHub/Gitea repository url where your project is hosted.
    /// It is used to generate the changelog release link.
    /// It defaults to the url of the default remote.
    pub repo_url: Option<Url>,
}

/// Configuration for the `update` command.
/// Generical for the whole workspace. Cannot be customized on a per-package basic.
#[derive(Serialize, Deserialize, Default, PartialEq, Eq, Debug, JsonSchema)]
pub struct UpdateConfig {
    /// # Dependencies Update
    /// - If `true`, update all the dependencies in the Cargo.lock file by running `cargo update`.
    /// - If `false` or [`Option::None`], only update the workspace packages by running `cargo update --workspace`.
    pub dependencies_update: Option<bool>,
    /// # Changelog Config
    /// Path to the git cliff configuration file. Defaults to the `keep a changelog` configuration.
    pub changelog_config: Option<PathBuf>,
    /// # Allow Dirty
    /// - If `true`, allow dirty working directories to be updated. The uncommitted changes will be part of the update.
    /// - If `false` or [`Option::None`], the command will fail if the working directory is dirty.
    pub allow_dirty: Option<bool>,
}

/// Configuration for the `release-pr` command.
/// Generical for the whole workspace. Cannot be customized on a per-package basic.
#[derive(Serialize, Deserialize, Default, PartialEq, Eq, Debug, JsonSchema)]
pub struct ReleasePrConfig {
    /// # PR Draft
    /// If `true`, the created release PR will be marked as a draft.
    #[serde(default)]
    pub pr_draft: bool,
    /// # PR Labels
    /// Labels to add to the release PR.
    #[serde(default)]
    pub pr_labels: Vec<String>,
}

/// Config at the `[[package]]` level.
#[derive(Serialize, Deserialize, PartialEq, Eq, Debug, Clone, JsonSchema)]
pub struct PackageSpecificConfig {
    #[serde(flatten)]
<<<<<<< HEAD
    package_config: PackageConfig,
=======
    release: PackageReleaseConfig,
    /// # Changelog Path
>>>>>>> b4d059ea
    /// Normally the changelog is placed in the same directory of the Cargo.toml file.
    /// The user can provide a custom path here.
    /// This changelog_path needs to be propagated to all the commands:
    /// `update`, `release-pr` and `release`.
    changelog_path: Option<PathBuf>,
    /// # Changelog Include
    /// List of package names.
    /// Include the changelogs of these packages in the changelog of the current package.
    changelog_include: Option<Vec<String>>,
}

impl PackageSpecificConfig {
    /// Merge the package-specific configuration with the global configuration.
    pub fn merge(self, default: PackageConfig) -> PackageSpecificConfig {
        PackageSpecificConfig {
            package_config: self.package_config.merge(default),
            changelog_path: self.changelog_path,
            changelog_include: self.changelog_include,
        }
    }
}

#[derive(Serialize, Deserialize, PartialEq, Eq, Debug, Clone, JsonSchema)]
pub struct PackageSpecificConfigWithName {
    pub name: String,
    #[serde(flatten)]
    pub config: PackageSpecificConfig,
}

impl From<PackageSpecificConfig> for release_plz_core::PackageReleaseConfig {
    fn from(config: PackageSpecificConfig) -> Self {
        let generic = config.package_config.into();

        Self {
            generic,
            changelog_path: config.changelog_path,
        }
    }
}

impl From<PackageConfig> for release_plz_core::ReleaseConfig {
    fn from(value: PackageConfig) -> Self {
        let is_publish_enabled = value.release.release.publish != Some(false);
        let is_git_release_enabled = value.release.git_release.enable != Some(false);
        let is_git_release_draft = value.release.git_release.draft == Some(true);
        let is_git_tag_enabled = value.release.git_tag.enable != Some(false);
        let release = value.common.release != Some(false);

        let mut cfg = Self::default()
            .with_publish(release_plz_core::PublishConfig::enabled(is_publish_enabled))
            .with_git_release(
                release_plz_core::GitReleaseConfig::enabled(is_git_release_enabled)
                    .set_draft(is_git_release_draft),
            )
            .with_git_tag(release_plz_core::GitTagConfig::enabled(is_git_tag_enabled))
            .with_release(release);

        if let Some(no_verify) = value.release.release.no_verify {
            cfg = cfg.with_no_verify(no_verify);
        }
        if let Some(allow_dirty) = value.release.release.allow_dirty {
            cfg = cfg.with_allow_dirty(allow_dirty);
        }
        cfg
    }
}

<<<<<<< HEAD
#[derive(Serialize, Deserialize, PartialEq, Eq, Debug, Default, Clone)]
pub struct PackageCommonConfig {
    /// Used to toggle off the update/release process for a workspace or package.
    pub release: Option<bool>,
}

impl PackageCommonConfig {
    /// Merge the package-specific configuration with the global configuration.
    pub fn merge(self, default: Self) -> Self {
        Self {
            release: self.release.or(default.release),
        }
    }
}

#[derive(Serialize, Deserialize, PartialEq, Eq, Debug, Default, Clone)]
=======
#[derive(Serialize, Deserialize, PartialEq, Eq, Debug, Default, Clone, JsonSchema)]
>>>>>>> b4d059ea
pub struct PackageConfig {
    /// Options for the `release-plz update` command (therefore `release-plz release-pr` too).
    #[serde(flatten)]
    update: PackageUpdateConfig,
    /// Options for the `release-plz release` command.
    #[serde(flatten)]
    release: PackageReleaseConfig,
    /// Options shared among `update` `release-pr` and `release` commands.
    #[serde(flatten)]
    common: PackageCommonConfig,
}

impl PackageConfig {
    pub fn merge(self, default: Self) -> Self {
        PackageConfig {
            update: self.update.merge(default.update),
            release: self.release.merge(default.release),
            common: self.common.merge(default.common),
        }
    }
}

impl From<PackageConfig> for release_plz_core::UpdateConfig {
    fn from(config: PackageConfig) -> Self {
        Self {
            semver_check: config.update.semver_check != Some(false),
            changelog_update: config.update.changelog_update != Some(false),
            release: config.common.release != Some(false),
        }
    }
}

impl From<PackageSpecificConfig> for release_plz_core::PackageUpdateConfig {
    fn from(config: PackageSpecificConfig) -> Self {
        Self {
            generic: config.package_config.into(),
            changelog_path: config.changelog_path,
            changelog_include: config.changelog_include.unwrap_or_default(),
        }
    }
}

/// Customization for the `release-plz update` command.
/// These can be overridden on a per-package basic.
#[derive(Serialize, Deserialize, PartialEq, Eq, Debug, Default, Clone, JsonSchema)]
pub struct PackageUpdateConfig {
    /// # Semver Check
    /// Controls when to run cargo-semver-checks.
    /// If unspecified, run cargo-semver-checks if the package is a library.
    pub semver_check: Option<bool>,
    /// # Changelog Update
    /// Whether to create/update changelog or not.
    /// If unspecified, the changelog is updated.
    pub changelog_update: Option<bool>,
}

impl PackageUpdateConfig {
    /// Merge the package-specific configuration with the global configuration.
    pub fn merge(self, default: PackageUpdateConfig) -> PackageUpdateConfig {
        PackageUpdateConfig {
            semver_check: self.semver_check.or(default.semver_check),
            changelog_update: self.changelog_update.or(default.changelog_update),
        }
    }
}

#[derive(Serialize, Deserialize, PartialEq, Eq, Debug, Default, Clone, JsonSchema)]
pub struct PackageReleaseConfig {
    /// Configuration for the GitHub/Gitea/GitLab release.
    #[serde(flatten, default)]
    pub git_release: GitReleaseConfig,
    #[serde(flatten, default)]
    pub git_tag: GitTagConfig,
    #[serde(flatten, default)]
    pub release: ReleaseConfig,
}

impl PackageReleaseConfig {
    /// Merge the package-specific configuration with the global configuration.
    pub fn merge(self, default: Self) -> Self {
        Self {
            git_release: self.git_release.merge(default.git_release),
            release: self.release.merge(default.release),
            git_tag: self.git_tag.merge(default.git_tag),
        }
    }
}

#[derive(Serialize, Deserialize, PartialEq, Eq, Debug, Default, Clone, JsonSchema)]
pub struct ReleaseConfig {
    /// # Publish
    /// If `Some(false)`, don't run `cargo publish`.
    pub publish: Option<bool>,
    /// # Publish Allow Dirty
    /// If `Some(true)`, add the `--allow-dirty` flag to the `cargo publish` command.
    #[serde(rename = "publish_allow_dirty")]
    pub allow_dirty: Option<bool>,
    /// # Publish No Verify
    /// If `Some(true)`, add the `--no-verify` flag to the `cargo publish` command.
    #[serde(rename = "publish_no_verify")]
    pub no_verify: Option<bool>,
}

impl ReleaseConfig {
    /// Merge the package-specific configuration with the global configuration.
    pub fn merge(self, default: Self) -> Self {
        Self {
            publish: self.publish.or(default.publish),
            allow_dirty: self.allow_dirty.or(default.allow_dirty),
            no_verify: self.no_verify.or(default.no_verify),
        }
    }
}

/// Whether to run cargo-semver-checks or not.
/// Note: you can only run cargo-semver-checks on a library.
#[derive(Serialize, Deserialize, Default, PartialEq, Eq, Debug, Clone, Copy)]
#[serde(rename_all = "snake_case")]
pub enum SemverCheck {
    /// Run cargo-semver-checks.
    #[default]
    Yes,
    /// Don't run cargo-semver-checks.
    No,
}

#[derive(Serialize, Deserialize, PartialEq, Eq, Debug, Clone, Default, JsonSchema)]
pub struct GitTagConfig {
    /// # Git Tag Enable
    /// Publish the git tag for the new package version.
    /// Enabled by default.
    #[serde(rename = "git_tag_enable")]
    enable: Option<bool>,
}

impl GitTagConfig {
    pub fn merge(self, default: GitTagConfig) -> Self {
        Self {
            enable: self.enable.or(default.enable),
        }
    }
}

#[derive(Serialize, Deserialize, PartialEq, Eq, Debug, Clone, Default, JsonSchema)]
pub struct GitReleaseConfig {
    /// # Git Release Enable
    /// Publish the GitHub/Gitea release for the created git tag.
    /// Enabled by default.
    #[serde(rename = "git_release_enable")]
    enable: Option<bool>,
    /// # Git Release Type
    /// Whether to mark the created release as not ready for production.
    #[serde(rename = "git_release_type")]
    pub release_type: Option<ReleaseType>,
    /// # Git Release Draft
    /// If true, will not auto-publish the release.
    #[serde(rename = "git_release_draft")]
    pub draft: Option<bool>,
}

impl GitReleaseConfig {
    /// Merge the package-specific configuration with the global configuration.
    pub fn merge(self, default: Self) -> Self {
        Self {
            enable: self.enable.or(default.enable),
            release_type: self.release_type.or(default.release_type),
            draft: self.draft.or(default.draft),
        }
    }
}

#[derive(Serialize, Deserialize, Default, PartialEq, Eq, Debug, Clone, Copy, JsonSchema)]
#[serde(rename_all = "snake_case")]
pub enum ReleaseType {
    /// # Prod
    /// Will mark the release as ready for production.
    #[default]
    Prod,
    /// # Pre
    /// Will mark the release as not ready for production.
    /// I.e. as pre-release.
    Pre,
    /// # Auto
    /// Will mark the release as not ready for production
    /// in case there is a semver pre-release in the tag e.g. v1.0.0-rc1.
    /// Otherwise, will mark the release as ready for production.
    Auto,
}

#[cfg(test)]
mod tests {
    use super::*;

    const BASE_WORKSPACE_CONFIG: &str = r#"
        [workspace]
        dependencies_update = false
        allow_dirty = false
        changelog_config = "../git-cliff.toml"
        repo_url = "https://github.com/MarcoIeni/release-plz"
        git_release_enable = true
        git_release_type = "prod"
        git_release_draft = false
        publish_timeout = "5m"
    "#;

    const BASE_PACKAGE_CONFIG: &str = r#"
        [[package]]
        name = "crate1"
    "#;

    fn create_base_workspace_config() -> Config {
        Config {
            workspace: Workspace {
                update: UpdateConfig {
                    dependencies_update: Some(false),
                    changelog_config: Some("../git-cliff.toml".into()),
                    allow_dirty: Some(false),
                },
                common: CommonCmdConfig {
                    repo_url: Some("https://github.com/MarcoIeni/release-plz".parse().unwrap()),
                },
                packages_defaults: PackageConfig {
                    update: PackageUpdateConfig {
                        semver_check: None,
                        changelog_update: None,
                    },
                    release: PackageReleaseConfig {
                        git_release: GitReleaseConfig {
                            enable: Some(true),
                            release_type: Some(ReleaseType::Prod),
                            draft: Some(false),
                        },
                        ..Default::default()
                    },
                    common: PackageCommonConfig::default(),
                },
                release_pr: ReleasePrConfig {
                    pr_draft: false,
                    pr_labels: vec![],
                },
                publish_timeout: Some("5m".to_string()),
            },
            package: [].into(),
        }
    }

    fn create_base_package_config() -> PackageSpecificConfigWithName {
        PackageSpecificConfigWithName {
            name: "crate1".to_string(),
            config: PackageSpecificConfig {
                package_config: PackageConfig {
                    update: PackageUpdateConfig {
                        semver_check: None,
                        changelog_update: None,
                    },
                    release: PackageReleaseConfig {
                        git_release: GitReleaseConfig {
                            enable: None,
                            release_type: None,
                            draft: None,
                        },
                        ..Default::default()
                    },
                    common: PackageCommonConfig::default(),
                },
                changelog_path: None,
                changelog_include: None,
            },
        }
    }

    #[test]
    fn config_without_update_config_is_deserialized() {
        let expected_config = create_base_workspace_config();

        let config: Config = toml::from_str(BASE_WORKSPACE_CONFIG).unwrap();
        assert_eq!(config, expected_config)
    }

    #[test]
    fn config_is_deserialized() {
        let config = &format!(
            "{}\
            changelog_update = true",
            BASE_WORKSPACE_CONFIG
        );

        let mut expected_config = create_base_workspace_config();
        expected_config
            .workspace
            .packages_defaults
            .update
            .changelog_update = true.into();

        let config: Config = toml::from_str(config).unwrap();
        assert_eq!(config, expected_config)
    }

    fn config_package_release_is_deserialized(config_flag: &str, expected_value: bool) {
        let config = &format!(
            "{}\n{}\
            release = {}",
            BASE_WORKSPACE_CONFIG, BASE_PACKAGE_CONFIG, config_flag
        );

        let mut expected_config = create_base_workspace_config();
        let mut package_config = create_base_package_config();
        package_config.config.package_config.common.release = expected_value.into();
        expected_config.package = [package_config].into();

        let config: Config = toml::from_str(config).unwrap();
        assert_eq!(config, expected_config)
    }

    #[test]
    fn config_package_release_is_deserialized_true() {
        config_package_release_is_deserialized("true", true);
    }

    #[test]
    fn config_package_release_is_deserialized_false() {
        config_package_release_is_deserialized("false", false);
    }

    fn config_workspace_release_is_deserialized(config_flag: &str, expected_value: bool) {
        let config = &format!(
            "{}\
            release = {}",
            BASE_WORKSPACE_CONFIG, config_flag
        );

        let mut expected_config = create_base_workspace_config();
        expected_config.workspace.packages_defaults.common.release = expected_value.into();

        let config: Config = toml::from_str(config).unwrap();
        assert_eq!(config, expected_config)
    }

    #[test]
    fn config_workspace_release_is_deserialized_true() {
        config_workspace_release_is_deserialized("true", true);
    }

    #[test]
    fn config_workspace_release_is_deserialized_false() {
        config_workspace_release_is_deserialized("false", false);
    }

    #[test]
    fn config_is_serialized() {
        let config = Config {
            workspace: Workspace {
                update: UpdateConfig {
                    dependencies_update: None,
                    changelog_config: Some("../git-cliff.toml".into()),
                    allow_dirty: None,
                },
                common: CommonCmdConfig {
                    repo_url: Some("https://github.com/MarcoIeni/release-plz".parse().unwrap()),
                },
                release_pr: ReleasePrConfig {
                    pr_draft: false,
                    pr_labels: vec!["label1".to_string()],
                },
                packages_defaults: PackageConfig {
                    update: PackageUpdateConfig {
                        semver_check: None,
                        changelog_update: true.into(),
                    },
                    release: PackageReleaseConfig {
                        git_release: GitReleaseConfig {
                            enable: true.into(),
                            release_type: Some(ReleaseType::Prod),
                            draft: Some(false),
                        },
                        ..Default::default()
                    },
                    common: PackageCommonConfig {
                        release: Some(true),
                    },
                },
                publish_timeout: Some("10m".to_string()),
            },
            package: [PackageSpecificConfigWithName {
                name: "crate1".to_string(),
                config: PackageSpecificConfig {
                    package_config: PackageConfig {
                        update: PackageUpdateConfig {
                            semver_check: Some(false),
                            changelog_update: true.into(),
                        },
                        release: PackageReleaseConfig {
                            git_release: GitReleaseConfig {
                                enable: true.into(),
                                release_type: Some(ReleaseType::Prod),
                                draft: Some(false),
                            },
                            ..Default::default()
                        },
                        common: PackageCommonConfig {
                            release: Some(false),
                        },
                    },
                    changelog_path: Some("./CHANGELOG.md".into()),
                    changelog_include: Some(vec!["pkg1".to_string()]),
                },
            }]
            .into(),
        };

        expect_test::expect![[r#"
            [workspace]
            changelog_config = "../git-cliff.toml"
            pr_draft = false
            pr_labels = ["label1"]
            repo_url = "https://github.com/MarcoIeni/release-plz"
            changelog_update = true
            git_release_enable = true
            git_release_type = "prod"
            git_release_draft = false
            release = true
            publish_timeout = "10m"

            [[package]]
            name = "crate1"
            semver_check = false
            changelog_update = true
            git_release_enable = true
            git_release_type = "prod"
            git_release_draft = false
            release = false
            changelog_path = "./CHANGELOG.md"
            changelog_include = ["pkg1"]
        "#]]
        .assert_eq(&toml::to_string(&config).unwrap());
    }
}<|MERGE_RESOLUTION|>--- conflicted
+++ resolved
@@ -156,12 +156,8 @@
 #[derive(Serialize, Deserialize, PartialEq, Eq, Debug, Clone, JsonSchema)]
 pub struct PackageSpecificConfig {
     #[serde(flatten)]
-<<<<<<< HEAD
     package_config: PackageConfig,
-=======
-    release: PackageReleaseConfig,
     /// # Changelog Path
->>>>>>> b4d059ea
     /// Normally the changelog is placed in the same directory of the Cargo.toml file.
     /// The user can provide a custom path here.
     /// This changelog_path needs to be propagated to all the commands:
@@ -229,8 +225,7 @@
     }
 }
 
-<<<<<<< HEAD
-#[derive(Serialize, Deserialize, PartialEq, Eq, Debug, Default, Clone)]
+#[derive(Serialize, Deserialize, PartialEq, Eq, Debug, Default, Clone, JsonSchema)]
 pub struct PackageCommonConfig {
     /// Used to toggle off the update/release process for a workspace or package.
     pub release: Option<bool>,
@@ -246,9 +241,6 @@
 }
 
 #[derive(Serialize, Deserialize, PartialEq, Eq, Debug, Default, Clone)]
-=======
-#[derive(Serialize, Deserialize, PartialEq, Eq, Debug, Default, Clone, JsonSchema)]
->>>>>>> b4d059ea
 pub struct PackageConfig {
     /// Options for the `release-plz update` command (therefore `release-plz release-pr` too).
     #[serde(flatten)]

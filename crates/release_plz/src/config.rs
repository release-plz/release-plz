--- conflicted
+++ resolved
@@ -219,7 +219,6 @@
     ///   `release-plz-`. So if you want to create a PR that should trigger a release
     ///   (e.g. when you fix the CI), use this branch name format (e.g. `release-plz-fix-ci`).
     pub release_always: Option<bool>,
-<<<<<<< HEAD
 
     /// Use git tags for release information
     /// Default: false
@@ -238,7 +237,6 @@
     /// Optional. For example: "-release" matches "v1.2.3-release".
     /// Default: empty string (no suffix)
     pub git_only_release_tag_suffix: Option<String>,
-=======
     /// Maximum number of commits to analyze when the package hasn't been published yet.
     /// Default: 1000.
     #[serde(default = "default_max_analyze_commits")]
@@ -263,9 +261,12 @@
             release_commits: None,
             release_always: None,
             max_analyze_commits: default_max_analyze_commits(),
-        }
-    }
->>>>>>> df14d0b0
+            git_only: None,
+            git_only_release_tag_prefix: None,
+            git_only_release_tag_suffix: None,
+          
+        }
+    }
 }
 
 impl Workspace {
@@ -642,13 +643,10 @@
                 publish_timeout: Some("10m".to_string()),
                 release_commits: Some("^feat:".to_string()),
                 release_always: None,
-<<<<<<< HEAD
                 git_only: None,
                 git_only_release_tag_prefix: None,
                 git_only_release_tag_suffix: None,
-=======
                 max_analyze_commits: default_max_analyze_commits(),
->>>>>>> df14d0b0
             },
             package: [].into(),
         }
@@ -773,13 +771,10 @@
                 publish_timeout: Some("10m".to_string()),
                 release_commits: Some("^feat:".to_string()),
                 release_always: None,
-<<<<<<< HEAD
                 git_only: None,
                 git_only_release_tag_prefix: None,
                 git_only_release_tag_suffix: None,
-=======
                 max_analyze_commits: default_max_analyze_commits(),
->>>>>>> df14d0b0
             },
             package: [PackageSpecificConfigWithName {
                 name: "crate1".to_string(),

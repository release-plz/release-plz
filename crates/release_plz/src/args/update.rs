use std::path::{Path, PathBuf};

use anyhow::Context;
use cargo_metadata::camino::Utf8Path;
use chrono::NaiveDate;
use clap::{
    ValueEnum,
    builder::{NonEmptyStringValueParser, PathBufValueParser},
};
use git_cliff_core::config::Config as GitCliffConfig;
use release_plz_core::{
    ChangelogRequest, GitForge, GitHub, GitLab, Gitea, RepoUrl, fs_utils::to_utf8_path,
    update_request::UpdateRequest,
};
use secrecy::SecretString;

use crate::{changelog_config, config::Config};

use super::{
    config_path::ConfigPath, manifest_command::ManifestCommand, repo_command::RepoCommand,
};

/// Update your project locally, without opening a PR.
/// If `repo_url` contains a GitHub URL, release-plz uses it to add a release
/// link in the changelog.
#[derive(clap::Parser, Debug)]
pub struct Update {
    /// Path to the Cargo.toml of the project you want to update.
    /// If not provided, release-plz will use the Cargo.toml of the current directory.
    /// Both Cargo workspaces and single packages are supported.
    #[arg(long, value_parser = PathBufValueParser::new(), alias = "project-manifest")]
    manifest_path: Option<PathBuf>,

    /// Path to the Cargo.toml contained in the released version of the project you want to update.
    /// If not provided, the packages of your project will be compared with the
    /// ones published in the cargo registry.
    /// Normally, this parameter is used only if the published version of
    /// your project is already available locally.
    /// For example, it could be the path to the project with a `git checkout` on its latest tag.
    /// The git history of this project should be behind the one of the project you want to update.
    #[arg(long, value_parser = PathBufValueParser::new(), alias = "registry-project-manifest")]
    registry_manifest_path: Option<PathBuf>,

    /// Package to update. Use it when you want to update a single package rather than all the
    /// packages contained in the workspace.
    #[arg(
        short,
        long,
        value_parser = NonEmptyStringValueParser::new()
    )]
    package: Option<String>,

    /// Don't create/update changelog.
    #[arg(long, conflicts_with("release_date"))]
    no_changelog: bool,

    /// Date of the release. Format: %Y-%m-%d. It defaults to current Utc date.
    #[arg(
        long,
        conflicts_with("no_changelog"),
        value_parser = NonEmptyStringValueParser::new()
    )]
    release_date: Option<String>,

    /// Registry where the packages are stored.
    /// The registry name needs to be present in the Cargo config.
    /// If unspecified, the `publish` field of the package manifest is used.
    /// If the `publish` field is empty, crates.io is used.
    #[arg(
        long,
        conflicts_with("registry_manifest_path"),
        value_parser = NonEmptyStringValueParser::new()
    )]
    registry: Option<String>,

    /// Update all the dependencies in the Cargo.lock file by running `cargo update`.
    /// If this flag is not specified, only update the workspace packages by running `cargo update --workspace`.
    #[arg(short, long)]
    update_deps: bool,

    /// Path to the git-cliff configuration file.
    /// If not provided, `dirs::config_dir()/git-cliff/cliff.toml` is used if present.
    #[arg(
        long,
        env = "GIT_CLIFF_CONFIG",
        value_name = "PATH",
        conflicts_with("no_changelog"),
        value_parser = PathBufValueParser::new()
    )]
    changelog_config: Option<PathBuf>,

    /// Allow dirty working directories to be updated.
    /// The uncommitted changes will be part of the update.
    #[arg(long)]
    allow_dirty: bool,

    /// GitHub/Gitea repository url where your project is hosted.
    /// It is used to generate the changelog release link.
    /// It defaults to the url of the default remote.
    #[arg(long, value_parser = NonEmptyStringValueParser::new())]
    repo_url: Option<String>,

    /// Path to the release-plz config file.
    #[command(flatten)]
    pub config: ConfigPath,

    /// Git token used to create the pull request.
    #[arg(long, value_parser = NonEmptyStringValueParser::new(), visible_alias = "github-token", env, hide_env_values=true)]
    pub git_token: Option<String>,

    /// Kind of git host where your project is hosted.
    #[arg(long, visible_alias = "backend", value_enum, default_value_t = GitForgeKind::Github)]
    forge: GitForgeKind,
    /// Maximum number of commits to analyze when the package hasn't been published yet.
    /// Default: 1000.
    #[arg(long)]
    max_analyze_commits: Option<u32>,
}

#[derive(ValueEnum, Clone, Copy, Debug, Eq, PartialEq)]
pub enum GitForgeKind {
    #[value(name = "github")]
    Github,
    #[value(name = "gitea")]
    Gitea,
    #[value(name = "gitlab")]
    Gitlab,
}

impl RepoCommand for Update {
    fn repo_url(&self) -> Option<&str> {
        self.repo_url.as_deref()
    }
}

impl ManifestCommand for Update {
    fn optional_manifest(&self) -> Option<&Path> {
        self.manifest_path.as_deref()
    }
}

impl Update {
    pub fn git_forge(&self, repo: RepoUrl) -> anyhow::Result<Option<GitForge>> {
        let Some(token) = self.git_token.clone() else {
            return Ok(None);
        };
        let token = SecretString::from(token);
        Ok(Some(match self.forge {
            GitForgeKind::Github => {
                anyhow::ensure!(
                    repo.is_on_github(),
                    "Can't create PR: the repository is not hosted in GitHub. Please select a different forge."
                );
                GitForge::Github(GitHub::new(repo.owner, repo.name, token))
            }
            GitForgeKind::Gitea => GitForge::Gitea(Gitea::new(repo, token)?),
            GitForgeKind::Gitlab => GitForge::Gitlab(GitLab::new(repo, token)?),
        }))
    }

    fn dependencies_update(&self, config: &Config) -> bool {
        self.update_deps || config.workspace.dependencies_update == Some(true)
    }

    fn allow_dirty(&self, config: &Config) -> bool {
        self.allow_dirty || config.workspace.allow_dirty == Some(true)
    }

    fn max_analyze_commits(&self, config: &Config) -> Option<u32> {
        self.max_analyze_commits
            .or(config.workspace.max_analyze_commits)
    }

    pub fn update_request(
        &self,
        config: &Config,
        cargo_metadata: cargo_metadata::Metadata,
    ) -> anyhow::Result<UpdateRequest> {
        let project_manifest = self.manifest_path();
        check_if_cargo_lock_is_ignored_and_committed(&project_manifest)?;
        let mut update = UpdateRequest::new(cargo_metadata)
            .with_context(|| {
                format!("Cannot find file {project_manifest:?}. Make sure you are inside a rust project or that --manifest-path points to a valid Cargo.toml file.")
            })?
            .with_dependencies_update(self.dependencies_update(config))
            .with_max_analyze_commits(self.max_analyze_commits(config))
            .with_allow_dirty(self.allow_dirty(config));
        match self.get_repo_url(config) {
            Ok(repo_url) => {
                update = update.with_repo_url(repo_url);
            }
            Err(e) => tracing::warn!(
                "Cannot determine repo url. The changelog won't contain the release link. Error: {:?}",
                e
            ),
        }

        if let Some(registry_manifest_path) = &self.registry_manifest_path {
            let registry_manifest_path = to_utf8_path(registry_manifest_path)?;
            update = update
                .with_registry_manifest_path(registry_manifest_path)
                .with_context(|| {
                    format!("cannot find project manifest {registry_manifest_path:?}")
                })?;
        }
        update = config.fill_update_config(self.no_changelog, update)?;
        {
            let release_date = self
                .release_date
                .as_ref()
                .map(|date| {
                    NaiveDate::parse_from_str(date, "%Y-%m-%d")
                        .context("cannot parse release_date to y-m-d format")
                })
                .transpose()?;
            let pr_link = update.repo_url().map(|url| url.git_pr_link());
            let changelog_req = ChangelogRequest {
                release_date,
                changelog_config: Some(self.changelog_config(config, pr_link.as_deref())?),
            };
            update = update.with_changelog_req(changelog_req);
        }
        if let Some(package) = &self.package {
            update = update.with_single_package(package.clone());
        }
        if let Some(registry) = &self.registry {
            update = update.with_registry(registry.clone());
        }
        if let Some(release_commits) = &config.workspace.release_commits {
            update = update.with_release_commits(release_commits)?;
        }
<<<<<<< HEAD
=======
        if let Some(git_only) = config.workspace.packages_defaults.git_only {
            update = update.with_git_only(Some(git_only));
        }
>>>>>>> ea3cd556
        if let Some(repo) = update.repo_url()
            && let Some(git_client) = self.git_forge(repo.clone())?
        {
            update = update.with_git_client(git_client);
        }

        Ok(update)
    }

    fn changelog_config(
        &self,
        config: &Config,
        pr_link: Option<&str>,
    ) -> anyhow::Result<GitCliffConfig> {
        let default_config_path = dirs::config_dir()
            .context("cannot get config dir")?
            .join("git-cliff")
            .join(git_cliff_core::DEFAULT_CONFIG);

        let path = match self.user_changelog_config(config) {
            Some(provided_path) => {
                if provided_path.exists() {
                    provided_path
                } else {
                    anyhow::bail!("cannot read {provided_path:?}")
                }
            }
            None => &default_config_path,
        };

        // Parse the configuration file.
        let changelog_config = if path.exists() {
            anyhow::ensure!(
                config.changelog.is_default(),
                "specifying the `[changelog]` configuration has no effect if `changelog_config` path is specified"
            );
            GitCliffConfig::load(path).context("failed to parse git-cliff config file")?
        } else {
            changelog_config::to_git_cliff_config(config.changelog.clone(), pr_link)
                .context("invalid `[changelog] config")?
        };

        Ok(changelog_config)
    }

    /// Changelog configuration specified by user
    fn user_changelog_config<'a>(&'a self, config: &'a Config) -> Option<&'a Path> {
        self.changelog_config
            .as_deref()
            .or(config.workspace.changelog_config.as_deref())
    }
}

/// This function validates that the Cargo.lock file is not both ignored and committed,
/// since this causes issues.
fn check_if_cargo_lock_is_ignored_and_committed(local_manifest: &Utf8Path) -> anyhow::Result<()> {
    let repo_path = release_plz_core::root_repo_path(local_manifest)?;
    let cargo_lock_path = local_manifest.with_file_name("Cargo.lock");

    let is_cargo_lock_ignored = git_cmd::is_file_ignored(&repo_path, &cargo_lock_path);
    let is_cargo_lock_committed = git_cmd::is_file_committed(&repo_path, &cargo_lock_path);

    anyhow::ensure!(
        !(is_cargo_lock_ignored && is_cargo_lock_committed),
        "Cargo.lock is present in your .gitignore and is also committed. Remove it from your repository or from your `.gitignore` file."
    );
    Ok(())
}

#[cfg(test)]
mod tests {
    use fake_package::metadata::fake_metadata;

    use super::*;

    #[test]
    fn input_generates_correct_release_request() {
        let update_args = Update {
            manifest_path: None,
            registry_manifest_path: None,
            package: None,
            no_changelog: false,
            release_date: None,
            registry: None,
            update_deps: false,
            changelog_config: None,
            allow_dirty: false,
            repo_url: None,
            config: ConfigPath::default(),
            forge: GitForgeKind::Github,
            git_token: None,
            max_analyze_commits: None,
        };
        let config = update_args.config.load().unwrap();
        let req = update_args
            .update_request(&config, fake_metadata())
            .unwrap();
        let pkg_config = req.get_package_config("aaa");
        assert_eq!(pkg_config, release_plz_core::PackageUpdateConfig::default());
    }
}<|MERGE_RESOLUTION|>--- conflicted
+++ resolved
@@ -229,12 +229,9 @@
         if let Some(release_commits) = &config.workspace.release_commits {
             update = update.with_release_commits(release_commits)?;
         }
-<<<<<<< HEAD
-=======
         if let Some(git_only) = config.workspace.packages_defaults.git_only {
             update = update.with_git_only(Some(git_only));
         }
->>>>>>> ea3cd556
         if let Some(repo) = update.repo_url()
             && let Some(git_client) = self.git_forge(repo.clone())?
         {

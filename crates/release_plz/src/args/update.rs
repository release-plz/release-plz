use std::path::{Path, PathBuf};

use anyhow::Context;
use cargo_metadata::camino::Utf8Path;
use chrono::NaiveDate;
use clap::{
    ValueEnum,
    builder::{NonEmptyStringValueParser, PathBufValueParser},
};
use git_cliff_core::config::Config as GitCliffConfig;
use release_plz_core::{
    ChangelogRequest, GitForge, GitHub, GitLab, Gitea, RepoUrl, fs_utils::to_utf8_path,
    update_request::UpdateRequest,
};
use secrecy::SecretString;

use crate::{changelog_config, config::Config};

use super::{
    config_path::ConfigPath, manifest_command::ManifestCommand, repo_command::RepoCommand,
};

/// Update your project locally, without opening a PR.
/// If `repo_url` contains a GitHub URL, release-plz uses it to add a release
/// link in the changelog.
#[derive(clap::Parser, Debug)]
pub struct Update {
    /// Path to the Cargo.toml of the project you want to update.
    /// If not provided, release-plz will use the Cargo.toml of the current directory.
    /// Both Cargo workspaces and single packages are supported.
    #[arg(long, value_parser = PathBufValueParser::new(), alias = "project-manifest")]
    manifest_path: Option<PathBuf>,

    /// Path to the Cargo.toml contained in the released version of the project you want to update.
    /// If not provided, the packages of your project will be compared with the
    /// ones published in the cargo registry.
    /// Normally, this parameter is used only if the published version of
    /// your project is already available locally.
    /// For example, it could be the path to the project with a `git checkout` on its latest tag.
    /// The git history of this project should be behind the one of the project you want to update.
    #[arg(long, value_parser = PathBufValueParser::new(), alias = "registry-project-manifest")]
    registry_manifest_path: Option<PathBuf>,

    /// Package to update. Use it when you want to update a single package rather than all the
    /// packages contained in the workspace.
    #[arg(
        short,
        long,
        value_parser = NonEmptyStringValueParser::new()
    )]
    package: Option<String>,

    /// Don't create/update changelog.
    #[arg(long, conflicts_with("release_date"))]
    no_changelog: bool,

    /// Date of the release. Format: %Y-%m-%d. It defaults to current Utc date.
    #[arg(
        long,
        conflicts_with("no_changelog"),
        value_parser = NonEmptyStringValueParser::new()
    )]
    release_date: Option<String>,

    /// Registry where the packages are stored.
    /// The registry name needs to be present in the Cargo config.
    /// If unspecified, the `publish` field of the package manifest is used.
    /// If the `publish` field is empty, crates.io is used.
    #[arg(
        long,
        conflicts_with("registry_manifest_path"),
        value_parser = NonEmptyStringValueParser::new()
    )]
    registry: Option<String>,

    /// Update all the dependencies in the Cargo.lock file by running `cargo update`.
    /// If this flag is not specified, only update the workspace packages by running `cargo update --workspace`.
    #[arg(short, long)]
    update_deps: bool,

    /// Path to the git-cliff configuration file.
    /// If not provided, `dirs::config_dir()/git-cliff/cliff.toml` is used if present.
    #[arg(
        long,
        env = "GIT_CLIFF_CONFIG",
        value_name = "PATH",
        conflicts_with("no_changelog"),
        value_parser = PathBufValueParser::new()
    )]
    changelog_config: Option<PathBuf>,

    /// Allow dirty working directories to be updated.
    /// The uncommitted changes will be part of the update.
    #[arg(long)]
    allow_dirty: bool,

    /// GitHub/Gitea repository url where your project is hosted.
    /// It is used to generate the changelog release link.
    /// It defaults to the url of the default remote.
    #[arg(long, value_parser = NonEmptyStringValueParser::new())]
    repo_url: Option<String>,

    /// Path to the release-plz config file.
    #[command(flatten)]
    pub config: ConfigPath,

    /// Git token used to create the pull request.
    #[arg(long, value_parser = NonEmptyStringValueParser::new(), visible_alias = "github-token", env, hide_env_values=true)]
    pub git_token: Option<String>,

    /// Kind of git host where your project is hosted.
    #[arg(long, visible_alias = "backend", value_enum, default_value_t = GitForgeKind::Github)]
    forge: GitForgeKind,
}

#[derive(ValueEnum, Clone, Copy, Debug, Eq, PartialEq)]
pub enum GitForgeKind {
    #[value(name = "github")]
    Github,
    #[value(name = "gitea")]
    Gitea,
    #[value(name = "gitlab")]
    Gitlab,
}

impl RepoCommand for Update {
    fn repo_url(&self) -> Option<&str> {
        self.repo_url.as_deref()
    }
}

impl ManifestCommand for Update {
    fn optional_manifest(&self) -> Option<&Path> {
        self.manifest_path.as_deref()
    }
}

impl Update {
    pub fn git_forge(&self, repo: RepoUrl) -> anyhow::Result<Option<GitForge>> {
        let Some(token) = self.git_token.clone() else {
            return Ok(None);
        };
        let token = SecretString::from(token);
        Ok(Some(match self.forge {
            GitForgeKind::Github => {
                anyhow::ensure!(
                    repo.is_on_github(),
                    "Can't create PR: the repository is not hosted in GitHub. Please select a different forge."
                );
                GitForge::Github(GitHub::new(repo.owner, repo.name, token))
            }
            GitForgeKind::Gitea => GitForge::Gitea(Gitea::new(repo, token)?),
            GitForgeKind::Gitlab => GitForge::Gitlab(GitLab::new(repo, token)?),
        }))
    }

    fn dependencies_update(&self, config: &Config) -> bool {
        self.update_deps || config.workspace.dependencies_update == Some(true)
    }

    fn allow_dirty(&self, config: &Config) -> bool {
        self.allow_dirty || config.workspace.allow_dirty == Some(true)
    }

    pub fn update_request(
        &self,
        cargo_metadata: cargo_metadata::Metadata,
    ) -> anyhow::Result<UpdateRequest> {
        let config = self.config.load()?;
        let project_manifest = self.manifest_path();
        check_if_cargo_lock_is_ignored_and_committed(&project_manifest)?;
        let mut update = UpdateRequest::new(cargo_metadata)
            .with_context(|| {
                format!("Cannot find file {project_manifest:?}. Make sure you are inside a rust project or that --manifest-path points to a valid Cargo.toml file.")
            })?
            .with_dependencies_update(self.dependencies_update(&config))
            .with_allow_dirty(self.allow_dirty(&config));
        match self.get_repo_url(&config) {
            Ok(repo_url) => {
                update = update.with_repo_url(repo_url);
            }
            Err(e) => tracing::warn!(
                "Cannot determine repo url. The changelog won't contain the release link. Error: {:?}",
                e
            ),
        }

        if let Some(registry_manifest_path) = &self.registry_manifest_path {
            let registry_manifest_path = to_utf8_path(registry_manifest_path)?;
            update = update
                .with_registry_manifest_path(registry_manifest_path)
                .with_context(|| {
                    format!("cannot find project manifest {registry_manifest_path:?}")
                })?;
        }
        update = config.fill_update_config(self.no_changelog, update);
        {
            let release_date = self
                .release_date
                .as_ref()
                .map(|date| {
                    NaiveDate::parse_from_str(date, "%Y-%m-%d")
                        .context("cannot parse release_date to y-m-d format")
                })
                .transpose()?;
            let pr_link = update.repo_url().map(|url| url.git_pr_link());
            let changelog_req = ChangelogRequest {
                release_date,
<<<<<<< HEAD
                changelog_config: Some(self.changelog_config(config, pr_link.as_deref())?),
=======
                changelog_config: Some(self.changelog_config(&config)?),
>>>>>>> bc1905d7
            };
            update = update.with_changelog_req(changelog_req);
        }
        if let Some(package) = &self.package {
            update = update.with_single_package(package.clone());
        }
        if let Some(registry) = &self.registry {
            update = update.with_registry(registry.clone());
        }
        if let Some(release_commits) = &config.workspace.release_commits {
            update = update.with_release_commits(release_commits)?;
        }
        if let Some(repo) = update.repo_url() {
            if let Some(git_client) = self.git_forge(repo.clone())? {
                update = update.with_git_client(git_client);
            }
        }

        Ok(update)
    }

    fn changelog_config(
        &self,
        config: &Config,
        pr_link: Option<&str>,
    ) -> anyhow::Result<GitCliffConfig> {
        let default_config_path = dirs::config_dir()
            .context("cannot get config dir")?
            .join("git-cliff")
            .join(git_cliff_core::DEFAULT_CONFIG);

        let path = match self.user_changelog_config(config) {
            Some(provided_path) => {
                if provided_path.exists() {
                    provided_path
                } else {
                    anyhow::bail!("cannot read {:?}", provided_path)
                }
            }
            None => &default_config_path,
        };

        // Parse the configuration file.
        let changelog_config = if path.exists() {
            anyhow::ensure!(
                config.changelog.is_default(),
                "specifying the `[changelog]` configuration has no effect if `changelog_config` path is specified"
            );
            GitCliffConfig::parse(path).context("failed to parse git-cliff config file")?
        } else {
            changelog_config::to_git_cliff_config(config.changelog.clone(), pr_link)
                .context("invalid `[changelog] config")?
        };

        Ok(changelog_config)
    }

    /// Changelog configuration specified by user
    fn user_changelog_config<'a>(&'a self, config: &'a Config) -> Option<&'a Path> {
        self.changelog_config
            .as_deref()
            .or(config.workspace.changelog_config.as_deref())
    }
}

/// This function validates that the Cargo.lock file is not both ignored and committed,
/// since this causes issues.
fn check_if_cargo_lock_is_ignored_and_committed(local_manifest: &Utf8Path) -> anyhow::Result<()> {
    let repo_path = release_plz_core::root_repo_path(local_manifest)?;
    let cargo_lock_path = local_manifest.with_file_name("Cargo.lock");

    let is_cargo_lock_ignored = git_cmd::is_file_ignored(&repo_path, &cargo_lock_path);
    let is_cargo_lock_committed = git_cmd::is_file_committed(&repo_path, &cargo_lock_path);

    anyhow::ensure!(
        !(is_cargo_lock_ignored && is_cargo_lock_committed),
        "Cargo.lock is present in your .gitignore and is also committed. Remove it from your repository or from your `.gitignore` file."
    );
    Ok(())
}

#[cfg(test)]
mod tests {
    use fake_package::metadata::fake_metadata;

    use super::*;

    #[test]
    fn input_generates_correct_release_request() {
        let update_args = Update {
            manifest_path: None,
            registry_manifest_path: None,
            package: None,
            no_changelog: false,
            release_date: None,
            registry: None,
            update_deps: false,
            changelog_config: None,
            allow_dirty: false,
            repo_url: None,
            config: ConfigPath::default(),
            forge: GitForgeKind::Github,
            git_token: None,
        };
        let req = update_args.update_request(fake_metadata()).unwrap();
        let pkg_config = req.get_package_config("aaa");
        assert_eq!(pkg_config, release_plz_core::PackageUpdateConfig::default());
    }
}<|MERGE_RESOLUTION|>--- conflicted
+++ resolved
@@ -206,11 +206,7 @@
             let pr_link = update.repo_url().map(|url| url.git_pr_link());
             let changelog_req = ChangelogRequest {
                 release_date,
-<<<<<<< HEAD
-                changelog_config: Some(self.changelog_config(config, pr_link.as_deref())?),
-=======
-                changelog_config: Some(self.changelog_config(&config)?),
->>>>>>> bc1905d7
+                changelog_config: Some(self.changelog_config(&config, pr_link.as_deref())?),
             };
             update = update.with_changelog_req(changelog_req);
         }

--- conflicted
+++ resolved
@@ -20,11 +20,7 @@
           # `true` is the default value.
           persist-credentials: true
       - name: Install Rust toolchain
-<<<<<<< HEAD
         uses: actions-rust-lang/setup-rust-toolchain@ac90e63697ac2784f4ecfe2964e1a285c304003a # v1.14.1
-=======
-        uses: actions-rust-lang/setup-rust-toolchain@7659442a2cec41defbcdc4837c1ff43bf5bf6299
->>>>>>> 9338d794
       - name: Cargo assist
         uses: MarcoIeni/cargo-assist@dcc6e09df20675c6351c5b34f94dac66ae29a9ea # v0.1.1
         with:
